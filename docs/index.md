--- conflicted
+++ resolved
@@ -89,15 +89,11 @@
 
 === "R"
 
-    ```r
-    library(sedonadb)
+  ```r
+  library(sedonadb)
 
-    sd_sql("SELECT ST_Point(0, 1) as geom")
-<<<<<<< HEAD
-    ```
-=======
-	```
->>>>>>> 936f6a45
+  sd_sql("SELECT ST_Point(0, 1) as geom")
+  ```
 
 ## Have questions?
 
