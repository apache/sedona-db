# Licensed to the Apache Software Foundation (ASF) under one
# or more contributor license agreements.  See the NOTICE file
# distributed with this work for additional information
# regarding copyright ownership.  The ASF licenses this file
# to you under the Apache License, Version 2.0 (the
# "License"); you may not use this file except in compliance
# with the License.  You may obtain a copy of the License at
#
#   http://www.apache.org/licenses/LICENSE-2.0
#
# Unless required by applicable law or agreed to in writing,
# software distributed under the License is distributed on an
# "AS IS" BASIS, WITHOUT WARRANTIES OR CONDITIONS OF ANY
# KIND, either express or implied.  See the License for the
# specific language governing permissions and limitations
# under the License.
import pytest
import shapely
from sedonadb.testing import PostGIS, SedonaDB, geom_or_null, val_or_null


@pytest.mark.parametrize("eng", [SedonaDB, PostGIS])
@pytest.mark.parametrize(
    ("geom", "expected"),
    [
        (None, None),
        ("POINT EMPTY", 0.0),
        ("LINESTRING EMPTY", 0.0),
        ("POLYGON EMPTY", 0.0),
        ("MULTIPOINT EMPTY", 0.0),
        ("MULTILINESTRING EMPTY", 0.0),
        ("MULTIPOLYGON EMPTY", 0.0),
        ("GEOMETRYCOLLECTION EMPTY", 0.0),
        ("POINT (5 2)", 0.0),
        ("MULTIPOINT ((0 0), (1 1))", 0.0),
        ("LINESTRING (0 0, 1 1)", 0.0),
        ("MULTILINESTRING ((0 0, 1 1), (1 1, 2 2))", 0.0),
        ("POLYGON ((0 0, 1 0, 1 1, 0 1, 0 0))", 1.0),
        (
            "MULTIPOLYGON (((0 0, 1 0, 1 1, 0 1, 0 0)), ((0 0, 1 0, 1 1, 0 1, 0 0)))",
            2.0,
        ),
        (
            "GEOMETRYCOLLECTION (POINT (0 0), POLYGON ((0 0, 1 0, 1 1, 0 1, 0 0)), LINESTRING (0 0, 1 1), GEOMETRYCOLLECTION (POLYGON ((0 0, -1 0, -1 -1, 0 -1, 0 0))))",
            2.0,
        ),
    ],
)
def test_st_area(eng, geom, expected):
    eng = eng.create_or_skip()
    eng.assert_query_result(f"SELECT ST_Area({geom_or_null(geom)})", expected)


@pytest.mark.parametrize("eng", [SedonaDB, PostGIS])
@pytest.mark.parametrize(
    ("geom", "expected"),
    [
        (
            "POINT (1 1)",
            b"\x01\x01\x00\x00\x00\x00\x00\x00\x00\x00\x00\xf0\x3f\x00\x00\x00\x00\x00\x00\xf0\x3f",
        ),
        (
            "POINT EMPTY",
            b"\x01\x01\x00\x00\x00\x00\x00\x00\x00\x00\x00\xf8\x7f\x00\x00\x00\x00\x00\x00\xf8\x7f",
        ),
        (
            "LINESTRING (0 0, 1 2, 3 4)",
            b"\x01\x02\x00\x00\x00\x03\x00\x00\x00\x00\x00\x00\x00\x00\x00\x00\x00\x00\x00\x00\x00\x00\x00\x00\x00\x00\x00\x00\x00\x00\x00\xf0\x3f\x00\x00\x00\x00\x00\x00\x00\x40\x00\x00\x00\x00\x00\x00\x08\x40\x00\x00\x00\x00\x00\x00\x10\x40",
        ),
        ("LINESTRING EMPTY", b"\x01\x02\x00\x00\x00\x00\x00\x00\x00"),
        (
            "POINT ZM (0 0 0 0)",
            b"\x01\xb9\x0b\x00\x00\x00\x00\x00\x00\x00\x00\x00\x00\x00\x00\x00\x00\x00\x00\x00\x00\x00\x00\x00\x00\x00\x00\x00\x00\x00\x00\x00\x00\x00\x00\x00\x00",
        ),
        (
            "GEOMETRYCOLLECTION (POINT (0 0), POLYGON ((0 0, 1 0, 1 1, 0 1, 0 0)))",
            b"\x01\x07\x00\x00\x00\x02\x00\x00\x00\x01\x01\x00\x00\x00\x00\x00\x00\x00\x00\x00\x00\x00\x00\x00\x00\x00\x00\x00\x00\x00\x01\x03\x00\x00\x00\x01\x00\x00\x00\x05\x00\x00\x00\x00\x00\x00\x00\x00\x00\x00\x00\x00\x00\x00\x00\x00\x00\x00\x00\x00\x00\x00\x00\x00\x00\xf0?\x00\x00\x00\x00\x00\x00\x00\x00\x00\x00\x00\x00\x00\x00\xf0?\x00\x00\x00\x00\x00\x00\xf0?\x00\x00\x00\x00\x00\x00\x00\x00\x00\x00\x00\x00\x00\x00\xf0?\x00\x00\x00\x00\x00\x00\x00\x00\x00\x00\x00\x00\x00\x00\x00\x00",
        ),
    ],
)
def test_st_asbinary(eng, geom, expected):
    eng = eng.create_or_skip()
    eng.assert_query_result(f"SELECT ST_AsBinary({geom_or_null(geom)})", expected)


@pytest.mark.parametrize("eng", [SedonaDB, PostGIS])
@pytest.mark.parametrize(
    ("geom"),
    [
        None,
        # geoarrow-c returns POINT (nan nan) instead of POINT EMPTY
        "POINT EMPTY",
        "LINESTRING EMPTY",
        "POLYGON EMPTY",
        "MULTIPOINT EMPTY",
        "MULTILINESTRING EMPTY",
        "MULTIPOLYGON EMPTY",
        "GEOMETRYCOLLECTION EMPTY",
        "POINT(1 1)",
        "LINESTRING(0 0,1 1)",
        "POLYGON((0 0,1 0,1 1,0 1,0 0))",
        "MULTIPOINT((0 0),(1 1))",
        "MULTILINESTRING((0 0,1 1),(1 1,2 2))",
        "MULTIPOLYGON(((0 0,1 0,1 1,0 1,0 0)),((0 0,1 0,1 1,0 1,0 0)))",
        "GEOMETRYCOLLECTION(POINT(0 0),POLYGON((0 0,1 0,1 1,0 1,0 0)),LINESTRING(0 0,1 1),GEOMETRYCOLLECTION(POLYGON((0 0,-1 0,-1 -1,0 -1,0 0))))",
        "POINT Z(0 0 0)",
        "POINT ZM(0 0 0 0)",
        "LINESTRING M(0 0 0,1 1 1)",
    ],
)
def test_st_astext(eng, geom):
    eng = eng.create_or_skip()
    expected = geom

    if isinstance(eng, PostGIS) and expected is not None:
        expected = expected.replace(r"M(", r"M (")
        expected = expected.replace(r"Z(", r"Z (")

    eng.assert_query_result(f"SELECT ST_AsText({geom_or_null(geom)})", expected)


@pytest.mark.parametrize("eng", [SedonaDB, PostGIS])
@pytest.mark.parametrize(
    ("geom1", "geom2", "expected"),
    [
        # TODO: PostGIS fails without explicit ::GEOMETRY type cast, but casting
        # doesn't work on SedonaDB yet.
        # (None, None, None),
        ("POINT (0 0)", None, None),
        (None, "POINT (0 0)", None),
        ("POINT (0 0)", "POINT (0 0)", None),
        ("POINT (0 0)", "POINT (1 1)", 0.7853981633974483),  # 45 / 180 * PI
        ("POINT (0 0)", "POINT (-1 -1)", 3.9269908169872414),  # 225 / 180 * PI
    ],
)
def test_st_azimuth(eng, geom1, geom2, expected):
    eng = eng.create_or_skip()
    eng.assert_query_result(
        f"SELECT ST_Azimuth({geom_or_null(geom1)}, {geom_or_null(geom2)})",
        expected,
        numeric_epsilon=1e-8,
    )


@pytest.mark.parametrize("eng", [SedonaDB, PostGIS])
@pytest.mark.parametrize(
    ("geom", "dist", "expected_area"),
    [
        (None, None, None),
        (None, 1.0, None),
        ("POINT (1 1)", None, None),
        ("POINT (1 1)", 0, 0),
        ("POINT EMPTY", 1, 0),
        ("LINESTRING EMPTY", 1.0, 0),
        ("POLYGON EMPTY", 1.0, 0),
        ("POINT (0 0)", 1.0, 3.121445152258052),
        ("POINT (0 0)", 2.0, 12.485780609032208),
        ("LINESTRING (0 0, 1 1)", 1.0, 5.949872277004242),
        ("LINESTRING (0 0, 1 1)", 2.0, 18.14263485852459),
        ("POLYGON ((0 0, 1 0, 1 1, 0 1, 0 0))", 2.0, 21.48578060903221),
        ("MULTIPOINT ((0 0), (1 1))", 1.0, 5.682167728387077),
        (
            "GEOMETRYCOLLECTION (POINT (0 0), LINESTRING (0 0, 1 1), POLYGON ((0 0, 1 0, 1 1, 0 1, 0 0)))",
            1.0,
            8.121445152256216,
        ),
    ],
)
def test_st_buffer(eng, geom, dist, expected_area):
    eng = eng.create_or_skip()

    eng.assert_query_result(
        f"SELECT ST_Area(ST_Buffer({geom_or_null(geom)}, {val_or_null(dist)}))",
        expected_area,
        numeric_epsilon=1e-9,
    )


@pytest.mark.parametrize("eng", [SedonaDB, PostGIS])
@pytest.mark.parametrize(
    ("geom", "dist", "buffer_style_parameters", "expected_area"),
    [
        (None, None, None, None),
        ("POINT(100 90)", 50, "'quad_segs=8'", 7803.612880645131),
        (
            "LINESTRING(50 50,150 150,150 50)",
            10,
            "'endcap=round join=round'",
            5016.204476944362,
        ),
        (
            "POLYGON((0 0, 0 10, 10 10, 10 0, 0 0))",
            2,
            "'join=miter'",
            196.0,
        ),
        (
            "LINESTRING(0 0, 10 0)",
            5,
            "'endcap=square'",
            200.0,
        ),
        (
            "POINT(0 0)",
            10,
            "'quad_segs=4'",
            306.1467458920718,
        ),
        (
            "POINT(0 0)",
            10,
            "'quad_segs=16'",
            313.654849054594,
        ),
        (
            "LINESTRING(0 0, 100 0, 100 100)",
            5,
            "'join=bevel'",
            2065.536128806451,
        ),
        (
            "LINESTRING(0 0, 50 0)",
            10,
            "'endcap=flat'",
            1000.0,
        ),
        (
            "POLYGON((0 0, 0 20, 20 20, 20 0, 0 0))",
            -2,
            "'join=round'",
            256.0,
        ),
        (
            "POLYGON((0 0, 0 100, 100 100, 100 0, 0 0), (20 20, 20 80, 80 80, 80 20, 20 20))",
            5,
            "'join=round quad_segs=4'",
            9576.536686473019,
        ),
        (
            "MULTIPOINT((10 10), (30 30))",
            5,
            "'quad_segs=8'",
            156.0722576129026,
        ),
        (
            "GEOMETRYCOLLECTION(POINT(10 10), LINESTRING(50 50, 60 60))",
            3,
            "'endcap=round join=round'",
            141.0388264830308,
        ),
        (
            "POLYGON((0 0, 0 10, 10 10, 10 0, 0 0))",
            0,
            "'join=miter'",
            100.0,
        ),
        (
            "POINT(0 0)",
            0.1,
            "'quad_segs=8'",
            0.031214451522580514,
        ),
        (
            "LINESTRING(0 0, 50 0, 50 50)",
            10,
            "'join=miter miter_limit=2'",
            2312.1445152258043,
        ),
        (
            "LINESTRING(0 0, 0 100)",
            10,
            "'side=left'",
            1000.0,
        ),
        # GEOS version difference: GEOS 3.9 (PostGIS) returns 16285.08 with artifacts
        # GEOS 3.12+ (SedonaDB) returns 12713.61 without artifacts (more accurate)
        # See: https://github.com/libgeos/geos/commit/091f6d99
        (
            "LINESTRING (50 50, 150 150, 150 50)",
            100,
            "'side=right'",
            12713.605978550266,
        ),
        (
            "POLYGON ((50 50, 50 150, 150 150, 150 50, 50 50))",
            20,
            "'side=left'",
            10000.0,  # GEOS 3.9 (PostGIS): 19248.58
        ),
        (
            "POLYGON ((50 50, 50 150, 150 150, 150 50, 50 50))",
            20,
            "'side=right endcap=flat'",
            6400.0,  # GEOS 3.9 (PostGIS): 3600.0
        ),
        (
            "LINESTRING (50 50, 150 150, 150 50)",
            100,
            "'side=both'",
            69888.089291866,
        ),
    ],
)
def test_st_buffer_style_parameters(
    eng, geom, dist, buffer_style_parameters, expected_area
):
    eng = eng.create_or_skip()
    eng.assert_query_result(
        f"SELECT ST_Area(ST_Buffer({geom_or_null(geom)}, {val_or_null(dist)}, {val_or_null(buffer_style_parameters)}))",
        expected_area,
        numeric_epsilon=1e-9,
    )


@pytest.mark.parametrize("eng", [SedonaDB, PostGIS])
@pytest.mark.parametrize(
    ("geom", "expected"),
    [
        (None, None),
        ("POINT (0 0)", "POINT (0 0)"),
        ("LINESTRING (0 0, 1 1)", "POINT (0.5 0.5)"),
        ("POLYGON ((0 0, 1 0, 1 1, 0 1, 0 0))", "POINT (0.5 0.5)"),
        ("MULTIPOINT ((0 0), (1 1))", "POINT (0.5 0.5)"),
        ("MULTILINESTRING ((0 0, 1 1), (1 1, 2 2))", "POINT (1 1)"),
        (
            "MULTIPOLYGON (((0 0, 1 0, 1 1, 0 1, 0 0)), ((0 0, 1 0, 1 1, 0 1, 0 0)))",
            "POINT (0.5 0.5)",
        ),
        (
            "GEOMETRYCOLLECTION (POINT (0 0), LINESTRING (0 0, 1 1), POLYGON ((0 0, 1 0, 1 1, 0 1, 0 0)))",
            "POINT (0.5 0.5)",
        ),
        # Failing: issue with testing code: geoarrow-c rendering POINT (nan, nan)
        # instead of POINT EMPTY
        # https://github.com/geoarrow/geoarrow-c/issues/143
        ("POINT EMPTY", "POINT (nan nan)"),
        ("LINESTRING EMPTY", "POINT (nan nan)"),
        ("POLYGON EMPTY", "POINT (nan nan)"),
        ("MULTIPOINT EMPTY", "POINT (nan nan)"),
        ("MULTILINESTRING EMPTY", "POINT (nan nan)"),
        ("MULTIPOLYGON EMPTY", "POINT (nan nan)"),
        ("GEOMETRYCOLLECTION EMPTY", "POINT (nan nan)"),
    ],
)
def test_st_centroid(eng, geom, expected):
    eng = eng.create_or_skip()
    eng.assert_query_result(f"SELECT ST_Centroid({geom_or_null(geom)})", expected)


@pytest.mark.parametrize("eng", [SedonaDB, PostGIS])
@pytest.mark.parametrize(
    ("geom", "expected"),
    [
        (None, None),
        # POINTS - Always simple (single point has no self-intersections)
        ("POINT (1 1)", True),
        ("POINT EMPTY", True),  # Empty geometry is simple
        # MULTIPOINTS
        ("MULTIPOINT (1 1, 2 2, 3 3)", True),  # Distinct points
        ("MULTIPOINT (1 1, 2 2, 1 1)", False),  # Duplicate points make it non-simple
        ("MULTIPOINT EMPTY", True),  # Empty multipoint
        ("MULTIPOINT (1 1, 2 2, 3 3)", True),
        # LINESTRINGS
        ("LINESTRING (0 0, 1 1)", True),  # Simple straight line
        ("LINESTRING (0 0, 1 1, 2 2)", True),  # Simple line, collinear points
        ("LINESTRING (0 0, 1 1, 0 1, 1 0)", False),  # Self-intersecting (bowtie shape)
        ("LINESTRING(1 1,2 2,2 3.5,1 3,1 2,2 1)", False),  # Complex self-intersection
        (
            "LINESTRING (0 0, 1 1, 0 0)",
            False,
        ),  # Closed loop with repeated start/end but intersects at interior
        ("LINESTRING (0 0, 1 1, 1 0, 0 0)", True),  # Simple closed ring (triangle)
        ("LINESTRING EMPTY", True),  # Empty linestring
        # POLYGONS
        ("POLYGON ((0 0, 0 1, 1 1, 1 0, 0 0))", True),  # Simple rectangle
        (
            "POLYGON ((0 0, 1 1, 0 1, 1 0, 0 0))",
            False,
        ),  # Bowtie polygon - self-intersecting
        (
            "POLYGON((1 2, 3 4, 5 6, 1 2))",
            False,
        ),  # Degenerate polygon - zero-area Triangle
        (
            "Polygon((0 0, 2 0, 1 1, 2 2, 0 2, 1 1, 0 0))",
            False,
        ),  # Star shape with self-intersection
        (
            "POLYGON ((0 0, 3 0, 3 3, 0 3, 0 0), (1 1, 2 1, 2 2, 1 2, 1 1))",
            True,
        ),  # Polygon with hole, valid
        (
            "POLYGON ((0 0, 3 0, 3 3, 0 3, 0 0), (1 1, 0 2, 2 2, 1 1))",
            True,
        ),  # Valid OGC Polygon (is also considered 'Simple' by OGC standard)
        # MULTILINESTRINGS
        (
            "MULTILINESTRING ((0 0, 1 1), (1 1, 2 2))",
            True,
        ),  # Touching at endpoints only
        ("MULTILINESTRING ((0 0, 2 2), (0 2, 2 0))", False),  # Lines cross in middle
        ("MULTILINESTRING ((0 0, 1 1), (2 2, 3 3))", True),  # Disjoint lines
        (
            "MULTILINESTRING ((0 0, 1 1, 2 2), (2 2, 3 3))",
            True,
        ),  # Connected at endpoint
        (
            "MULTILINESTRING ((0 0, 2 0, 2 2, 0 2, 0 0), (1 1, 3 1, 3 3, 1 3, 1 1))",
            False,
        ),  # Not simple: The two rings overlap and intersect (2 1), violating the MULTILINESTRING simplicity rule.
        ("MULTILINESTRING ((0 0, 2 2), (1 0, 1 2))", False),  # Lines intersect at (1,1)
        ("MULTILINESTRING EMPTY", True),  # Empty multilinestring
        # MULTIPOLYGONS
        ("MULTIPOLYGON (((0 0, 0 1, 1 1, 1 0, 0 0)))", True),  # Single simple polygon
        (
            "MULTIPOLYGON (((0 0, 0 2, 2 2, 2 0, 0 0)), ((3 0, 3 2, 5 2, 5 0, 3 0)))",
            True,
        ),  # Two disjoint polygons
        (
            "MULTIPOLYGON (((0 0, 0 2, 2 2, 2 0, 0 0)), ((1 1, 1 3, 3 3, 3 1, 1 1)))",
            True,
        ),  # Touching at point
        (
            "MULTIPOLYGON (((0 0, 0 3, 3 3, 3 0, 0 0)), ((1 1, 1 2, 2 2, 2 1, 1 1)))",
            True,
        ),  # One inside another (donut)
        (
            "MULTIPOLYGON (((0 0, 0 2, 2 2, 2 0, 0 0)), ((0 0, 0 1, 1 1, 1 0, 0 0)))",
            True,
        ),  # Simple: The boundaries do not cross
        ("MULTIPOLYGON EMPTY", True),  # Empty multipolygon
        # GEOMETRYCOLLECTIONS
        (
            "GEOMETRYCOLLECTION (POINT (1 1), LINESTRING (0 0, 1 1))",
            True,
        ),  # Simple components
        (
            "GEOMETRYCOLLECTION (LINESTRING (0 0, 2 2), LINESTRING (0 2, 2 0))",
            True,
        ),
        ("GEOMETRYCOLLECTION EMPTY", True),  # Empty collection
        # EDGE CASES
        ("POINT (1 1)", True),  # Repeated for completeness
        (
            "LINESTRING (1 1, 1 1)",
            True,
        ),  # Simple: Start and end points are the only intersecting points.
        (
            "POLYGON ((0 0, 1 0, 1 1, 0 1, 0 0), (0.2 0.2, 0.2 0.8, 0.8 0.8, 0.8 0.2, 0.2 0.2))",
            True,
        ),  # Proper hole
        (
            "POLYGON ((0 0, 2 0, 2 2, 0 2, 0 0), (0.5 0.5, 1.5 0.5, 1.5 1.5, 0.5 1.5, 0.5 0.5))",
            True,
        ),  # Another valid hole
        (
            "LINESTRING (0 0, 1 0, 1 1, 0 1, 0.5 1, 0.5 0)",
            False,
        ),  # Self-touching at non-endpoint
    ],
)
def test_st_issimple(eng, geom, expected):
    eng = eng.create_or_skip()
    eng.assert_query_result(f"SELECT ST_IsSimple({geom_or_null(geom)})", expected)


@pytest.mark.parametrize("eng", [SedonaDB, PostGIS])
@pytest.mark.parametrize(
    ("geom", "expected"),
    [
        (None, None),
        ("POINT (0 0)", True),
        ("POINT EMPTY", True),
        ("LINESTRING (0 0, 1 1)", True),
        ("LINESTRING (0 0, 1 1, 1 0, 0 1)", True),
        (
            "MULTILINESTRING ((0 0, 1 1), (0 0, 1 1, 1 0, 0 1))",
            True,
        ),
        ("LINESTRING EMPTY", True),
        # Invalid LineStrings
        ("LINESTRING (0 0, 0 0)", False),  # Degenerate - both points identical
        ("LINESTRING (0 0, 0 0, 0 0)", False),  # All points identical
        # Invalid MultiLineStrings
        ("MULTILINESTRING ((0 0, 0 0), (1 1, 2 2))", False),  # Degenerate component
        (
            "MULTILINESTRING ((0 0, 0 0), (1 1, 1 1))",
            False,
        ),  # Multiple degenerate components
        ("POLYGON ((0 0, 0 1, 1 1, 1 0, 0 0))", True),
        ("POLYGON EMPTY", True),
        ("POLYGON ((0 0, 10 0, 10 10, 0 10, 0 0), (1 1, 1 2, 2 2, 2 1, 1 1))", True),
        # Invalid Polygons
        # Self-intersecting polygon (bowtie)
        ("POLYGON ((0 0, 1 1, 0 1, 1 0, 0 0))", False),
        # Inner ring shares an edge with the outer ring
        ("POLYGON ((0 0, 10 0, 10 10, 0 10, 0 0), (0 0, 0 1, 1 1, 1 0, 0 0))", False),
        # Self-intersecting polygon (figure-8)
        ("Polygon((0 0, 2 0, 1 1, 2 2, 0 2, 1 1, 0 0))", False),
        # Inner ring touches the outer ring at a point
        (
            "POLYGON ((0 0, 10 0, 10 10, 0 10, 0 0), (1 10, 1 9, 2 9, 2 10, 1 10))",
            False,
        ),
        # Overlapping polygons in a multipolygon
        (
            "MULTIPOLYGON (((0 0, 2 0, 2 2, 0 2, 0 0)), ((1 1, 3 1, 3 3, 1 3, 1 1)))",
            False,
        ),
        (
            "MULTIPOLYGON (((0 0, 1 0, 1 1, 0 1, 0 0)), ((2 2, 3 2, 3 3, 2 3, 2 2)))",
            True,
        ),
        # Geometry collection with an invalid polygon
        ("GEOMETRYCOLLECTION (POLYGON ((0 0, 1 1, 0 1, 1 0, 0 0)))", False),
        ("GEOMETRYCOLLECTION (POLYGON ((0 0, 0 1, 1 1, 1 0, 0 0)))", True),
    ],
)
def test_st_isvalid(eng, geom, expected):
    eng = eng.create_or_skip()
    eng.assert_query_result(f"SELECT ST_IsValid({geom_or_null(geom)})", expected)


@pytest.mark.parametrize("eng", [SedonaDB, PostGIS])
@pytest.mark.parametrize(
    ("geom", "expected"),
    [
        (None, None),
        ("POINT (0 0)", "POINT (0 0)"),
        ("MULTIPOINT (0 0, 1 1)", "LINESTRING (0 0, 1 1)"),
        ("MULTIPOINT (0 0, 1 1, 1 0)", "POLYGON ((0 0, 1 1, 1 0, 0 0))"),
        ("MULTIPOINT (0 0, 1 1, 1 0, 0.5 0.25)", "POLYGON ((0 0, 1 1, 1 0, 0 0))"),
    ],
)
def test_st_convexhull(eng, geom, expected):
    eng = eng.create_or_skip()
    eng.assert_query_result(f"SELECT ST_ConvexHull({geom_or_null(geom)})", expected)


@pytest.mark.parametrize("eng", [SedonaDB, PostGIS])
@pytest.mark.parametrize(
    ("geom", "expected"),
    [
        (None, None),
        ("POINT (0 0)", "POINT (0 0)"),
        ("POINT EMPTY", "POINT EMPTY"),
        ("LINESTRING (0 0, 1 1, 2 2)", "LINESTRING (0 0, 1 1, 2 2)"),
        ("LINESTRING EMPTY", "LINESTRING EMPTY"),
        ("POLYGON ((0 0, 1 0, 1 1, 0 1, 0 0))", "POLYGON ((0 0, 1 0, 1 1, 0 1, 0 0))"),
        ("MULTIPOINT ((0 0), (1 1), (2 2))", "MULTIPOINT (0 0, 1 1, 2 2)"),
        (
            "MULTIPOLYGON (((0 0, 1 0, 1 1, 0 1, 0 0)), ((1 0, 2 0, 2 1, 1 1, 1 0)))",
            "POLYGON ((0 0, 0 1, 1 1, 2 1, 2 0, 1 0, 0 0))",
        ),
        (
            "MULTIPOLYGON (((0 0, 1 0, 1 1, 0 1, 0 0)), ((2 2, 3 2, 3 3, 2 3, 2 2)))",
            "MULTIPOLYGON (((0 1, 1 1, 1 0, 0 0, 0 1)), ((2 3, 3 3, 3 2, 2 2, 2 3)))",
        ),
        (
            "GEOMETRYCOLLECTION (POLYGON ((0 0, 1 0, 1 1, 0 1, 0 0)), POLYGON ((1 0, 2 0, 2 1, 1 1, 1 0)))",
            "POLYGON ((0 0, 0 1, 1 1, 2 1, 2 0, 1 0, 0 0))",
        ),
    ],
)
def test_st_unaryunion(eng, geom, expected):
    eng = eng.create_or_skip()

    if expected is None:
        eng.assert_query_result(f"SELECT ST_UnaryUnion({geom_or_null(geom)})", expected)
    elif "EMPTY" in expected.upper():
        eng.assert_query_result(
            f"SELECT ST_IsEmpty(ST_UnaryUnion({geom_or_null(geom)}))", True
        )
    else:
        eng.assert_query_result(
            f"SELECT ST_Equals(ST_UnaryUnion({geom_or_null(geom)}), {geom_or_null(expected)})",
            True,
        )


@pytest.mark.parametrize("eng", [SedonaDB, PostGIS])
def test_st_makeline(eng):
    eng = eng.create_or_skip()
    eng.assert_query_result(
        "SELECT ST_MakeLine(ST_Point(0, 1), ST_Point(2, 3))", "LINESTRING (0 1, 2 3)"
    )

    eng.assert_query_result(
        "SELECT ST_MakeLine(ST_Point(0, 1), ST_GeomFromText('LINESTRING (0 1, 2 3)'))",
        "LINESTRING (0 1, 2 3)",
    )

    eng.assert_query_result(
        "SELECT ST_MakeLine(ST_Point(0, 1), ST_GeomFromText('LINESTRING (2 3, 4 5)'))",
        "LINESTRING (0 1, 2 3, 4 5)",
    )


@pytest.mark.parametrize("eng", [SedonaDB, PostGIS])
@pytest.mark.parametrize(
    ("geom", "expected"),
    [
        (None, None),
        ("POINT EMPTY", 0),
        ("LINESTRING EMPTY", 1),
        ("POLYGON EMPTY", 2),
        ("MULTIPOINT EMPTY", 0),
        ("MULTILINESTRING EMPTY", 1),
        ("MULTIPOLYGON EMPTY", 2),
        ("GEOMETRYCOLLECTION EMPTY", 0),
        ("POINT (0 0)", 0),
        ("LINESTRING (0 0, 1 1)", 1),
        ("POLYGON ((0 0, 1 0, 1 1, 0 1, 0 0))", 2),
        ("MULTIPOINT ((0 0), (1 1))", 0),
        ("MULTILINESTRING ((0 0, 1 1), (1 1, 2 2))", 1),
        ("MULTIPOLYGON (((0 0, 1 0, 1 1, 0 1, 0 0)), ((0 0, 1 0, 1 1, 0 1, 0 0)))", 2),
        # Ensure GeometryCollections with different nested geometries are handled correctly
        ("GEOMETRYCOLLECTION (POINT (0 0))", 0),
        ("GEOMETRYCOLLECTION (POINT (0 0), LINESTRING (0 0, 1 1))", 1),
        (
            "GEOMETRYCOLLECTION (POINT (0 0), LINESTRING (0 0, 1 1), POLYGON ((0 0, 1 0, 1 1, 0 1, 0 0)))",
            2,
        ),
        (
            "GEOMETRYCOLLECTION (POINT (0 0), GEOMETRYCOLLECTION (LINESTRING (0 0, 1 1)))",
            1,
        ),
        ("POINT Z (0 0 0)", 0),
        ("POINT ZM (0 0 0 0)", 0),
    ],
)
def test_st_dimension(eng, geom, expected):
    eng = eng.create_or_skip()
    eng.assert_query_result(f"SELECT ST_Dimension({geom_or_null(geom)})", expected)


@pytest.mark.parametrize("eng", [SedonaDB, PostGIS])
@pytest.mark.parametrize(
    ("geom", "expected"),
    [
        (None, None),
        # Failing: issue with testing code: geoarrow-c rendering POINT (nan, nan)
        # instead of POINT EMPTY
        # https://github.com/geoarrow/geoarrow-c/issues/143
        ("POINT EMPTY", "POINT (nan nan)"),
        ("POLYGON EMPTY", "POLYGON EMPTY"),
        ("LINESTRING EMPTY", "LINESTRING EMPTY"),
        ("MULTIPOINT EMPTY", "MULTIPOINT EMPTY"),
        ("MULTILINESTRING EMPTY", "MULTILINESTRING EMPTY"),
        ("MULTIPOLYGON EMPTY", "MULTIPOLYGON EMPTY"),
        ("GEOMETRYCOLLECTION EMPTY", "GEOMETRYCOLLECTION EMPTY"),
        ("POINT (0 0)", "POINT (0 0)"),
        ("LINESTRING (0 0, 1 1)", "POLYGON ((0 0, 0 1, 1 1, 1 0, 0 0))"),
        ("LINESTRING (0 0, 0 1)", "LINESTRING (0 0, 0 1)"),
        ("MULTIPOINT ((0 0), (1 1))", "POLYGON ((0 0, 0 1, 1 1, 1 0, 0 0))"),
        (
            "GEOMETRYCOLLECTION (POINT (0 0), LINESTRING (0 0, 1 1), POLYGON ((0 0, 0 1, 1 1, 1 0, 0 0)))",
            "POLYGON ((0 0, 0 1, 1 1, 1 0, 0 0))",
        ),
    ],
)
def test_st_envelope(eng, geom, expected):
    eng = eng.create_or_skip()
    eng.assert_query_result(f"SELECT ST_Envelope({geom_or_null(geom)})", expected)


@pytest.mark.parametrize("eng", [SedonaDB, PostGIS])
@pytest.mark.parametrize(
    ("geom", "expected"),
    [
        (None, None),
        ("POINT EMPTY", "POINT (nan nan)"),
        ("POLYGON EMPTY", "POLYGON EMPTY"),
        ("LINESTRING EMPTY", "LINESTRING EMPTY"),
        ("MULTIPOINT EMPTY", "MULTIPOINT EMPTY"),
        ("MULTILINESTRING EMPTY", "MULTILINESTRING EMPTY"),
        ("MULTIPOLYGON EMPTY", "MULTIPOLYGON EMPTY"),
        ("GEOMETRYCOLLECTION EMPTY", "GEOMETRYCOLLECTION EMPTY"),
        ("POINT (0 1)", "POINT (1 0)"),
        ("LINESTRING (0 1, 2 3)", "LINESTRING (1 0, 3 2)"),
        ("MULTIPOINT (0 1, 2 3)", "MULTIPOINT (1 0, 3 2)"),
        (
            "GEOMETRYCOLLECTION (POINT (1 2), LINESTRING (3 4, 5 6), POLYGON ((0 0, 0 1, 1 1, 1 0, 0 0)))",
            "GEOMETRYCOLLECTION (POINT (2 1), LINESTRING (4 3, 6 5), POLYGON ((0 0, 1 0, 1 1, 0 1, 0 0)))",
        ),
    ],
)
def test_st_flipcoordinates(eng, geom, expected):
    eng = eng.create_or_skip()
    eng.assert_query_result(
        f"SELECT ST_FlipCoordinates({geom_or_null(geom)})", expected
    )


@pytest.mark.parametrize("eng", [SedonaDB, PostGIS])
@pytest.mark.parametrize(
    ("geom", "expected"),
    [
        (None, None),
        ("POINT EMPTY", "ST_Point"),
        ("POLYGON EMPTY", "ST_Polygon"),
        ("LINESTRING EMPTY", "ST_LineString"),
        ("MULTIPOINT EMPTY", "ST_MultiPoint"),
        ("MULTILINESTRING EMPTY", "ST_MultiLineString"),
        ("MULTIPOLYGON EMPTY", "ST_MultiPolygon"),
        ("GEOMETRYCOLLECTION EMPTY", "ST_GeometryCollection"),
        ("POINT (0 0)", "ST_Point"),
        ("LINESTRING (0 0, 1 1)", "ST_LineString"),
        ("POLYGON ((0 0, 1 0, 1 1, 0 1, 0 0))", "ST_Polygon"),
        ("MULTIPOINT ((0 0), (1 1))", "ST_MultiPoint"),
        ("MULTILINESTRING ((0 0, 1 1), (1 1, 2 2))", "ST_MultiLineString"),
        (
            "MULTIPOLYGON (((0 0, 1 0, 1 1, 0 1, 0 0)), ((0 0, 1 0, 1 1, 0 1, 0 0)))",
            "ST_MultiPolygon",
        ),
        (
            "GEOMETRYCOLLECTION (POINT (0 0), LINESTRING (0 0, 1 1), POLYGON ((0 0, 0 1, 1 1, 1 0, 0 0)))",
            "ST_GeometryCollection",
        ),
    ],
)
def test_st_geometrytype(eng, geom, expected):
    if eng == PostGIS and geom is None:
        # PostGIS ST_GeometryType doesn't work unless we explicitly cast to null
        arg = "NULL::geometry"
    else:
        arg = geom_or_null(geom)

    eng = eng.create_or_skip()
    eng.assert_query_result(f"SELECT ST_GeometryType({arg})", expected)


@pytest.mark.parametrize("eng", [SedonaDB, PostGIS])
@pytest.mark.parametrize(
    ("wkt", "expected"),
    [
        (None, None),
        ("POINT (0 0)", "POINT (0 0)"),
        ("LINESTRING EMPTY", "LINESTRING EMPTY"),
        ("MULTIPOINT ((0 0), (1 1))", "MULTIPOINT (0 0, 1 1)"),
        ("POLYGON ((0 0, 0 1, 1 1, 1 0, 0 0))", "POLYGON ((0 0, 0 1, 1 1, 1 0, 0 0))"),
    ],
)
def test_st_geogfromtext(eng, wkt, expected):
    if wkt is not None:
        wkt = f"'{wkt}'"
    eng = eng.create_or_skip()
    eng.assert_query_result(f"SELECT ST_GeogFromText({val_or_null(wkt)})", expected)


@pytest.mark.parametrize("eng", [SedonaDB, PostGIS])
@pytest.mark.parametrize(
    ("wkt", "expected"),
    [
        (None, None),
        ("POINT (0 0)", "POINT (0 0)"),
        ("LINESTRING EMPTY", "LINESTRING EMPTY"),
        ("MULTIPOINT ((0 0), (1 1))", "MULTIPOINT (0 0, 1 1)"),
        ("POLYGON ((0 0, 0 1, 1 1, 1 0, 0 0))", "POLYGON ((0 0, 0 1, 1 1, 1 0, 0 0))"),
    ],
)
def test_st_geomfromtext(eng, wkt, expected):
    if wkt is not None:
        wkt = f"'{wkt}'"
    eng = eng.create_or_skip()
    eng.assert_query_result(f"SELECT ST_GeomFromText({val_or_null(wkt)})", expected)


@pytest.mark.parametrize("eng", [SedonaDB, PostGIS])
@pytest.mark.parametrize(
    ("geom"),
    [
        "POINT (1 1)",
        "POINT EMPTY",
        "LINESTRING EMPTY",
        "POLYGON EMPTY",
        "GEOMETRYCOLLECTION EMPTY",
        "POLYGON ((0 0, 1 0, 1 1, 0 1, 0 0))",
        "MULTILINESTRING ((0 0, 1 1), (1 1, 2 2))",
        "GEOMETRYCOLLECTION (POINT (0 0), LINESTRING (0 0, 1 1), POLYGON ((0 0, 0 1, 1 1, 1 0, 0 0)))",
    ],
)
def test_st_geogfromwkb(eng, geom):
    eng = eng.create_or_skip()

    expected = geom
    if geom == "POINT EMPTY":
        # arrow-c returns POINT (nan nan) instead of POINT EMPTY
        expected = "POINT (nan nan)"

    if geom is None:
        wkb = val_or_null(None)
    else:
        wkb = shapely.from_wkt(geom).wkb
        if isinstance(eng, SedonaDB):
            wkb = "0x" + wkb.hex()
        elif isinstance(eng, PostGIS):
            wkb = r"\x" + wkb.hex()
            wkb = f"'{wkb}'::bytea"
        else:
            raise
    eng.assert_query_result(f"SELECT ST_GeogFromWKB({wkb})", expected)


@pytest.mark.parametrize("eng", [SedonaDB, PostGIS])
@pytest.mark.parametrize(
    ("geom"),
    [
        "POINT (1 1)",
        "POINT EMPTY",
        "LINESTRING EMPTY",
        "POLYGON EMPTY",
        "GEOMETRYCOLLECTION EMPTY",
        "POLYGON ((0 0, 1 0, 1 1, 0 1, 0 0))",
        "MULTILINESTRING ((0 0, 1 1), (1 1, 2 2))",
        "GEOMETRYCOLLECTION (POINT (0 0), LINESTRING (0 0, 1 1), POLYGON ((0 0, 0 1, 1 1, 1 0, 0 0)))",
    ],
)
def test_st_geomfromwkb(eng, geom):
    eng = eng.create_or_skip()

    expected = geom
    if geom == "POINT EMPTY":
        # arrow-c returns POINT (nan nan) instead of POINT EMPTY
        expected = "POINT (nan nan)"

    if geom is None:
        wkb = val_or_null(None)
    else:
        wkb = shapely.from_wkt(geom).wkb
        if isinstance(eng, SedonaDB):
            wkb = "0x" + wkb.hex()
        elif isinstance(eng, PostGIS):
            wkb = r"\x" + wkb.hex()
            wkb = f"'{wkb}'::bytea"
        else:
            raise
    eng.assert_query_result(f"SELECT ST_GeomFromWKB({wkb})", expected)


@pytest.mark.parametrize("eng", [SedonaDB, PostGIS])
@pytest.mark.parametrize(
    ("geom", "expected"),
    [
        (None, None),
        ("POINT EMPTY", False),
        ("POINT Z EMPTY", True),
        ("POINT M EMPTY", False),
        ("POINT ZM EMPTY", True),
        ("POINT Z (0 0 0)", True),
        ("POINT M (0 0 0)", False),
        ("POINT ZM (0 0 0 0)", True),
        ("LINESTRING EMPTY", False),
        ("LINESTRING Z EMPTY", True),
        ("LINESTRING Z (0 0 0, 1 1 1)", True),
        ("POLYGON EMPTY", False),
        ("MULTIPOINT ((0 0), (1 1))", False),
        ("MULTIPOINT Z ((0 0 0))", True),
        ("MULTIPOINT ZM ((0 0 0 0))", True),
        ("GEOMETRYCOLLECTION EMPTY", False),
        # Z-dim specified only in the nested geometry
        ("GEOMETRYCOLLECTION (POINT Z (0 0 0))", True),
        # Z-dim specified on both levels
        ("GEOMETRYCOLLECTION Z (POINT Z (0 0 0))", True),
        ("GEOMETRYCOLLECTION (GEOMETRYCOLLECTION (POINT Z (0 0 0)))", True),
    ],
)
def test_st_hasz(eng, geom, expected):
    eng = eng.create_or_skip()
    eng.assert_query_result(f"SELECT ST_HasZ({geom_or_null(geom)})", expected)


@pytest.mark.parametrize("eng", [SedonaDB, PostGIS])
@pytest.mark.parametrize(
    ("geom", "expected"),
    [
        (None, None),
        ("POINT EMPTY", False),
        ("POINT Z EMPTY", False),
        ("POINT M EMPTY", True),
        ("POINT ZM EMPTY", True),
        ("POINT Z (0 0 0)", False),
        ("POINT M (0 0 0)", True),
        ("POINT ZM (0 0 0 0)", True),
        ("LINESTRING EMPTY", False),
        ("LINESTRING M EMPTY", True),
        ("LINESTRING M (0 0 0, 1 1 1)", True),
        ("POLYGON EMPTY", False),
        ("MULTIPOINT ((0 0), (1 1))", False),
        ("GEOMETRYCOLLECTION EMPTY", False),
        ("GEOMETRYCOLLECTION (POINT M (0 0 0))", True),
        ("GEOMETRYCOLLECTION (GEOMETRYCOLLECTION (POINT M (0 0 0)))", True),
    ],
)
def test_st_hasm(eng, geom, expected):
    eng = eng.create_or_skip()
    eng.assert_query_result(f"SELECT ST_HasM({geom_or_null(geom)})", expected)


@pytest.mark.parametrize("eng", [SedonaDB, PostGIS])
@pytest.mark.parametrize(
    ("geom", "expected"),
    [
        (None, None),
        ("POINT EMPTY", True),
        ("LINESTRING EMPTY", True),
        ("POLYGON EMPTY", True),
        ("MULTIPOINT EMPTY", True),
        ("MULTILINESTRING EMPTY", True),
        ("MULTIPOLYGON EMPTY", True),
        ("GEOMETRYCOLLECTION EMPTY", True),
        ("POINT (0 0)", False),
        ("LINESTRING (0 0, 1 1)", False),
        ("POLYGON ((0 0, 1 0, 1 1, 0 1, 0 0))", False),
        ("MULTIPOINT ((0 0), (1 1))", False),
        ("MULTILINESTRING ((0 0, 1 1), (1 1, 2 2))", False),
        (
            "MULTIPOLYGON (((0 0, 1 0, 1 1, 0 1, 0 0)), ((0 0, 1 0, 1 1, 0 1, 0 0)))",
            False,
        ),
        (
            "GEOMETRYCOLLECTION (POINT (0 0), LINESTRING (0 0, 1 1), POLYGON ((0 0, 1 0, 1 1, 0 1, 0 0)))",
            False,
        ),
    ],
)
def test_st_isempty(eng, geom, expected):
    eng = eng.create_or_skip()
    eng.assert_query_result(f"SELECT ST_IsEmpty({geom_or_null(geom)})", expected)


@pytest.mark.parametrize("eng", [SedonaDB, PostGIS])
@pytest.mark.parametrize(
    ("geom", "expected"),
    [
        (None, None),
        ("LINESTRING(0 0, 1 1)", False),
        ("LINESTRING(0 0, 0 1, 1 1, 0 0)", True),
        ("MULTILINESTRING((0 0, 0 1, 1 1, 0 0),(0 0, 1 1))", False),
        ("POINT(0 0)", True),
        ("MULTIPOINT((0 0), (1 1))", True),
        ("POLYGON ((0 0, 1 0, 1 1, 0 1, 0 0))", True),
        ("GEOMETRYCOLLECTION (LINESTRING(0 0, 0 1, 1 1, 0 0))", True),
        (
            "GEOMETRYCOLLECTION (LINESTRING(0 0, 0 1, 1 1, 0 0), LINESTRING(0 0, 1 1))",
            False,
        ),
        ("POINT EMPTY", False),
        ("LINESTRING EMPTY", False),
        ("POLYGON EMPTY", False),
        ("MULTIPOINT EMPTY", False),
        ("MULTILINESTRING EMPTY", False),
        ("MULTIPOLYGON EMPTY", False),
        ("GEOMETRYCOLLECTION EMPTY", False),
        ("GEOMETRYCOLLECTION (LINESTRING EMPTY)", False),
    ],
)
def test_st_isclosed(eng, geom, expected):
    eng = eng.create_or_skip()
    eng.assert_query_result(f"SELECT ST_IsClosed({geom_or_null(geom)})", expected)


@pytest.mark.parametrize("eng", [SedonaDB, PostGIS])
@pytest.mark.parametrize(
    ("geom", "expected"),
    [
        (None, None),
        # Valid rings (closed + simple)
        ("LINESTRING(0 0, 0 1, 1 1, 1 0, 0 0)", True),
        ("LINESTRING(0 0, 1 0, 1 1, 0 0)", True),
        ("LINESTRING(0 0, 2 2, 1 2, 0 0)", True),
        # Closed but self-intersecting - bowtie shape (not simple)
        ("LINESTRING(0 0, 0 1, 1 0, 1 1, 0 0)", False),
        # Not closed
        ("LINESTRING(0 0, 1 1)", False),
        ("LINESTRING(2 0, 2 2, 3 3)", False),
        ("LINESTRING(0 0, 2 2)", False),
        # Empty geometries
        ("LINESTRING EMPTY", False),
        ("POINT EMPTY", False),
        ("POLYGON EMPTY", False),
        ("MULTIPOLYGON EMPTY", False),
        ("GEOMETRYCOLLECTION EMPTY", False),
    ],
)
def test_st_isring(eng, geom, expected):
    """Test ST_IsRing with LineString geometries.

    ST_IsRing returns true if the geometry is a closed and simple LineString.
    """
    eng = eng.create_or_skip()
    eng.assert_query_result(f"SELECT ST_IsRing({geom_or_null(geom)})", expected)


@pytest.mark.parametrize("eng", [SedonaDB, PostGIS])
@pytest.mark.parametrize(
    ("geom"),
    [
        "POINT(0 0)",
        "MULTIPOINT((0 0), (1 1))",
        "POLYGON((0 0, 1 0, 1 1, 0 1, 0 0))",
        "MULTILINESTRING((0 0, 0 1, 1 1, 1 0, 0 0))",
        "GEOMETRYCOLLECTION(LINESTRING(0 0, 0 1, 1 1, 1 0, 0 0))",
    ],
)
def test_st_isring_non_linestring_error(eng, geom):
    """Test that ST_IsRing throws errors for non-LineString non-empty geometries.

    Both SedonaDB and PostGIS throw errors when ST_IsRing is called on
    non-LineString geometry types (PostGIS compatibility).
    """
    eng = eng.create_or_skip()

    with pytest.raises(Exception, match="linear|linestring"):
        eng.assert_query_result(f"SELECT ST_IsRing(ST_GeomFromText('{geom}'))", None)


@pytest.mark.parametrize("eng", [SedonaDB, PostGIS])
@pytest.mark.parametrize(
    ("geom", "expected"),
    [
        (None, None),
        ("POINT EMPTY", 0),
        ("LINESTRING EMPTY", 0),
        ("POINT (0 0)", 0),
        ("LINESTRING (0 0, 0 1)", 1),
        ("MULTIPOINT ((0 0), (1 1))", 0),
        ("MULTILINESTRING ((0 0, 1 1), (1 1, 2 2))", 2.8284271247461903),
        # Polygons contribute 0 because perimeters aren't included in the length calculation
        ("POLYGON ((0 0, 1 0, 1 1, 0 1, 0 0))", 0),
        ("MULTIPOLYGON (((0 0, 1 0, 1 1, 0 1, 0 0)), ((0 0, 1 0, 1 1, 0 1, 0 0)))", 0),
        (
            "GEOMETRYCOLLECTION (LINESTRING (0 0, 1 1), POLYGON ((0 0, 1 0, 1 1, 0 1, 0 0)), LINESTRING (0 0, 1 1))",
            2.8284271247461903,
        ),
    ],
)
def test_st_length(eng, geom, expected):
    eng = eng.create_or_skip()
    eng.assert_query_result(f"SELECT ST_Length({geom_or_null(geom)})", expected)


@pytest.mark.parametrize("eng", [SedonaDB, PostGIS])
@pytest.mark.parametrize(
    ("geom", "expected"),
    [
        (None, None),
        ("POINT EMPTY", 0),
        ("LINESTRING EMPTY", 0),
        ("POINT (0 0)", 0),
        ("LINESTRING (0 0, 0 1)", 0),
        ("MULTIPOINT ((0 0), (1 1))", 0),
        ("MULTILINESTRING ((0 0, 1 1), (1 1, 2 2))", 0),
        # Polygons contribute 0 because perimeters aren't included in the length calculation
        ("POLYGON ((0 0, 1 0, 1 1, 0 1, 0 0))", 4),
        ("MULTIPOLYGON (((0 0, 1 0, 1 1, 0 1, 0 0)), ((0 0, 1 0, 1 1, 0 1, 0 0)))", 8),
        (
            "GEOMETRYCOLLECTION (POLYGON ((0 0, 1 0, 1 1, 0 1, 0 0)), LINESTRING (0 0, 1 1), POLYGON ((0 0, 1 0, 1 1, 0 1, 0 0)))",
            8,
        ),
    ],
)
def test_st_perimeter(eng, geom, expected):
    if eng == PostGIS and geom is None:
        # PostGIS ST_Perimeter doesn't work unless we explicitly cast to null
        arg = "NULL::geometry"
    else:
        arg = geom_or_null(geom)

    eng = eng.create_or_skip()
    eng.assert_query_result(f"SELECT ST_Perimeter({arg})", expected)


@pytest.mark.parametrize("eng", [SedonaDB, PostGIS])
@pytest.mark.parametrize(
    ("x", "y", "expected"),
    [
        (None, None, None),
        (1, None, None),
        (None, 1, None),
        (1, 1, "POINT (1 1)"),
        (1.0, 1.0, "POINT (1 1)"),
        (10, -1.5, "POINT (10 -1.5)"),
    ],
)
def test_st_geogpoint(eng, x, y, expected):
    eng = eng.create_or_skip()
    if eng == SedonaDB:
        eng.assert_query_result(
            f"SELECT ST_GeogPoint({val_or_null(x)}, {val_or_null(y)})", expected
        )
    else:
        eng.assert_query_result(
            f"SELECT ST_Point({val_or_null(x)}, {val_or_null(y)}) as geography",
            expected,
        )


@pytest.mark.parametrize("eng", [SedonaDB, PostGIS])
@pytest.mark.parametrize(
    ("x", "y", "expected"),
    [
        (None, None, None),
        (1, None, None),
        (None, 1, None),
        (1, 1, "POINT (1 1)"),
        (1.0, 1.0, "POINT (1 1)"),
        (10, -1.5, "POINT (10 -1.5)"),
    ],
)
def test_st_point(eng, x, y, expected):
    eng = eng.create_or_skip()
    eng.assert_query_result(
        f"SELECT ST_Point({val_or_null(x)}, {val_or_null(y)})", expected
    )


@pytest.mark.parametrize("eng", [SedonaDB, PostGIS])
@pytest.mark.parametrize(
    ("x", "y", "z", "expected"),
    [
        (None, None, None, None),
        (1, None, None, None),
        (None, 1, None, None),
        (None, None, 1, None),
        (1, 1, 1, "POINT Z (1 1 1)"),
        (1.0, 1.0, 1.0, "POINT Z (1 1 1)"),
        (10, -1.5, 1.0, "POINT Z (10 -1.5 1)"),
    ],
)
def test_st_pointz(eng, x, y, z, expected):
    eng = eng.create_or_skip()
    eng.assert_query_result(
        f"SELECT ST_PointZ({val_or_null(x)}, {val_or_null(y)}, {val_or_null(z)})",
        expected,
    )


@pytest.mark.parametrize("eng", [SedonaDB, PostGIS])
@pytest.mark.parametrize(
    ("x", "y", "m", "expected"),
    [
        (None, None, None, None),
        (1, None, None, None),
        (None, 1, None, None),
        (None, None, 1, None),
        (1, 1, 1, "POINT M (1 1 1)"),
        (1.0, 1.0, 1.0, "POINT M (1 1 1)"),
        (10, -1.5, 1.0, "POINT M (10 -1.5 1)"),
    ],
)
def test_st_pointm(eng, x, y, m, expected):
    eng = eng.create_or_skip()
    eng.assert_query_result(
        f"SELECT ST_PointM({val_or_null(x)}, {val_or_null(y)}, {val_or_null(m)})",
        expected,
    )


@pytest.mark.parametrize("eng", [SedonaDB, PostGIS])
@pytest.mark.parametrize(
<<<<<<< HEAD
    ("geometry", "expected", "expected_n"),
    [
        ("POINT (1 2)", "MULTIPOINT (1 2)", 1),
        ("LINESTRING (1 2, 3 4, 5 6)", "MULTIPOINT (1 2, 3 4, 5 6)", 3),
        (
            "POLYGON ((0 0, 10 0, 10 10, 0 10, 0 0))",
            "MULTIPOINT (0 0, 10 0, 10 10, 0 10, 0 0)",
            5,
        ),
        (
            "POLYGON ((0 0, 10 0, 10 10, 0 10, 0 0), (1 1, 3 1, 1 3, 1 1))",
            "MULTIPOINT (0 0, 10 0, 10 10, 0 10, 0 0, 1 1, 3 1, 1 3, 1 1)",
            9,
        ),
        ("MULTIPOINT (1 2, 3 4, 5 6, 7 8)", "MULTIPOINT (1 2, 3 4, 5 6, 7 8)", 4),
        (
            "MULTILINESTRING ((1 2, 3 4), EMPTY, (5 6, 7 8))",
            "MULTIPOINT (1 2, 3 4, 5 6, 7 8)",
            4,
        ),
        (
            "MULTIPOLYGON (((0 0, 10 0, 10 10, 0 10, 0 0)), EMPTY, ((0 0, 5 0, 0 5, 0 0), (1 1, 3 1, 1 3, 1 1)))",
            "MULTIPOINT (0 0, 10 0, 10 10, 0 10, 0 0, 0 0, 5 0, 0 5, 0 0, 1 1, 3 1, 1 3, 1 1)",
            13,
        ),
        (
            "GEOMETRYCOLLECTION (POINT (1 2), LINESTRING EMPTY, LINESTRING (3 4, 5 6))",
            "MULTIPOINT (1 2, 3 4, 5 6)",
            3,
        ),
        ("LINESTRING Z (1 2 3, 4 5 6, 7 8 9)", "MULTIPOINT Z (1 2 3, 4 5 6, 7 8 9)", 3),
        ("LINESTRING M (1 2 3, 4 5 6, 7 8 9)", "MULTIPOINT M (1 2 3, 4 5 6, 7 8 9)", 3),
        (
            "LINESTRING ZM (1 2 3 4, 5 6 7 8, 9 0 1 2)",
            "MULTIPOINT ZM (1 2 3 4, 5 6 7 8, 9 0 1 2)",
            3,
        ),
        ("POINT EMPTY", "MULTIPOINT EMPTY", 0),
        ("LINESTRING EMPTY", "MULTIPOINT EMPTY", 0),
        ("POLYGON EMPTY", "MULTIPOINT EMPTY", 0),
        ("MULTIPOINT EMPTY", "MULTIPOINT EMPTY", 0),
        ("MULTILINESTRING EMPTY", "MULTIPOINT EMPTY", 0),
        ("MULTIPOLYGON EMPTY", "MULTIPOINT EMPTY", 0),
        ("GEOMETRYCOLLECTION EMPTY", "MULTIPOINT EMPTY", 0),
        (None, None, None),
    ],
)
def test_st_points(eng, geometry, expected, expected_n):
    eng = eng.create_or_skip()
    eng.assert_query_result(
        f"SELECT ST_Points({geom_or_null(geometry)})",
        expected,
    )
    eng.assert_query_result(
        f"SELECT ST_NPoints({geom_or_null(geometry)})",
        expected_n,
    )
=======
    ("geometry", "n", "expected"),
    [
        ("LINESTRING (1 2, 3 4, 5 6)", 1, "POINT (1 2)"),
        ("LINESTRING (1 2, 3 4, 5 6)", 2, "POINT (3 4)"),
        ("LINESTRING (1 2, 3 4, 5 6)", -1, "POINT (5 6)"),
        ("LINESTRING Z (1 2 3, 3 4 5, 5 6 7)", 1, "POINT Z (1 2 3)"),
        ("LINESTRING Z (1 2 3, 3 4 5, 5 6 7)", 2, "POINT Z (3 4 5)"),
        ("LINESTRING Z (1 2 3, 3 4 5, 5 6 7)", -1, "POINT Z (5 6 7)"),
        ("LINESTRING ZM (1 2 3 4, 3 4 5 6, 5 6 7 8)", 1, "POINT ZM (1 2 3 4)"),
        ("LINESTRING ZM (1 2 3 4, 3 4 5 6, 5 6 7 8)", 2, "POINT ZM (3 4 5 6)"),
        ("LINESTRING ZM (1 2 3 4, 3 4 5 6, 5 6 7 8)", -1, "POINT ZM (5 6 7 8)"),
        # invalid n
        ("LINESTRING (1 2, 3 4, 5 6)", 0, None),
        ("LINESTRING (1 2, 3 4, 5 6)", 4, None),
        ("LINESTRING (1 2, 3 4, 5 6)", -4, None),
        # other geometries
        ("POINT (1 2)", 1, None),
        ("POLYGON ((0 0, 10 0, 10 10, 0 10, 0 0))", 1, None),
        ("MULTILINESTRING ((1 2, 3 4), (5 6, 7 8))", 1, None),
        ("GEOMETRYCOLLECTION (POINT (1 2), LINESTRING (3 4, 5 6))", 1, None),
        # empty geometries
        ("POINT EMPTY", 1, None),
        ("LINESTRING EMPTY", 1, None),
        ("POLYGON EMPTY", 1, None),
        ("MULTIPOINT EMPTY", 1, None),
        ("MULTILINESTRING EMPTY", 1, None),
        ("MULTIPOLYGON EMPTY", 1, None),
        ("GEOMETRYCOLLECTION EMPTY", 1, None),
        # null
        (None, None, None),
        (None, 1, None),
    ],
)
def test_st_pointn(eng, geometry, n, expected):
    eng = eng.create_or_skip()
    eng.assert_query_result(
        f"SELECT ST_PointN({geom_or_null(geometry)}, {val_or_null(n)})",
        expected,
    )
>>>>>>> ffaa20d5


@pytest.mark.parametrize("eng", [SedonaDB, PostGIS])
@pytest.mark.parametrize(
    ("geometry", "expected"),
    [
        (None, None),
        ("POINT EMPTY", None),
        ("LINESTRING EMPTY", None),
        ("POLYGON EMPTY", None),
        ("MULTIPOINT EMPTY", None),
        ("MULTILINESTRING EMPTY", None),
        ("MULTIPOLYGON EMPTY", None),
        ("GEOMETRYCOLLECTION EMPTY", None),
        ("LINESTRING (1 2, 3 4, 5 6)", "POINT (1 2)"),
        ("LINESTRING Z (1 2 3, 3 4 5, 5 6 7)", "POINT Z (1 2 3)"),
        ("LINESTRING M (1 2 3, 3 4 5, 5 6 7)", "POINT M (1 2 3)"),
        ("LINESTRING ZM (1 2 3 4, 3 4 5 6, 5 6 7 8)", "POINT ZM (1 2 3 4)"),
        ("POINT (1 2)", "POINT (1 2)"),
        ("POLYGON ((0 0, 10 0, 10 10, 0 10, 0 0))", "POINT (0 0)"),
        ("MULTIPOINT (0 0, 10 0, 10 10, 0 10, 0 0)", "POINT (0 0)"),
        ("MULTILINESTRING ((1 2, 3 4), (5 6, 7 8))", "POINT (1 2)"),
        ("MULTIPOLYGON (((0 0, 10 0, 10 10, 0 10, 0 0)))", "POINT (0 0)"),
        ("GEOMETRYCOLLECTION (POINT (1 2), LINESTRING (3 4, 5 6))", "POINT (1 2)"),
        (
            "GEOMETRYCOLLECTION (GEOMETRYCOLLECTION (GEOMETRYCOLLECTION (POINT (1 2), LINESTRING (3 4, 5 6))))",
            "POINT (1 2)",
        ),
    ],
)
def test_st_start_point(eng, geometry, expected):
    eng = eng.create_or_skip()
    eng.assert_query_result(
        f"SELECT ST_StartPoint({geom_or_null(geometry)})",
        expected,
    )


@pytest.mark.parametrize("eng", [SedonaDB, PostGIS])
@pytest.mark.parametrize(
    ("geometry", "expected"),
    [
        (None, None),
        ("POINT EMPTY", None),
        ("LINESTRING EMPTY", None),
        ("POLYGON EMPTY", None),
        ("MULTIPOINT EMPTY", None),
        ("MULTILINESTRING EMPTY", None),
        ("MULTIPOLYGON EMPTY", None),
        ("GEOMETRYCOLLECTION EMPTY", None),
        ("LINESTRING (1 2, 3 4, 5 6)", "POINT (5 6)"),
        ("LINESTRING Z (1 2 3, 3 4 5, 5 6 7)", "POINT Z (5 6 7)"),
        ("LINESTRING M (1 2 3, 3 4 5, 5 6 7)", "POINT M (5 6 7)"),
        ("LINESTRING ZM (1 2 3 4, 3 4 5 6, 5 6 7 8)", "POINT ZM (5 6 7 8)"),
        ("POINT (1 2)", None),
        ("POLYGON ((0 0, 10 0, 10 10, 0 10, 0 0))", None),
        ("MULTILINESTRING ((1 2, 3 4), (5 6, 7 8))", None),
    ],
)
def test_st_end_point(eng, geometry, expected):
    eng = eng.create_or_skip()
    eng.assert_query_result(
        f"SELECT ST_EndPoint({geom_or_null(geometry)})",
        expected,
    )


@pytest.mark.parametrize("eng", [SedonaDB, PostGIS])
@pytest.mark.parametrize(
    ("x", "y", "z", "m", "expected"),
    [
        (None, None, None, None, None),
        (1, None, None, None, None),
        (None, 1, None, None, None),
        (None, None, 1, None, None),
        (None, None, None, 1, None),
        (1, 1, 1, 1, "POINT ZM (1 1 1 1)"),
        (1.0, 1.0, 1.0, 1.0, "POINT ZM (1 1 1 1)"),
        (10, -1.5, 1.0, 1.0, "POINT ZM (10 -1.5 1 1)"),
    ],
)
def test_st_pointzm(eng, x, y, z, m, expected):
    eng = eng.create_or_skip()
    eng.assert_query_result(
        f"SELECT ST_PointZM({val_or_null(x)}, {val_or_null(y)}, {val_or_null(z)}, {val_or_null(m)})",
        expected,
    )


@pytest.mark.parametrize("eng", [SedonaDB, PostGIS])
@pytest.mark.parametrize(
    ("geom", "expected"),
    [
        (None, None),
        ("POINT EMPTY", None),
        ("POINT Z EMPTY", None),
        ("POINT M EMPTY", None),
        ("POINT ZM EMPTY", None),
        ("POINT (1 2)", None),
        ("POINT Z (1 2 3)", None),
        ("POINT M (1 2 3.2)", 3.2),
        ("POINT ZM (1 2 3 -4)", -4),
    ],
)
def test_st_m(eng, geom, expected):
    eng = eng.create_or_skip()
    eng.assert_query_result(f"SELECT ST_M({geom_or_null(geom)})", expected)


@pytest.mark.parametrize("eng", [SedonaDB, PostGIS])
@pytest.mark.parametrize(
    ("geom", "expected"),
    [
        (None, None),
        ("POINT EMPTY", None),
        ("POINT Z EMPTY", None),
        ("POINT M EMPTY", None),
        ("POINT ZM EMPTY", None),
        ("POINT (1.1 2)", 1.1),
        ("POINT Z (1 2 3)", 1),
        ("POINT M (1 2 3)", 1),
        ("POINT ZM (1 2 3 -4)", 1),
    ],
)
def test_st_x(eng, geom, expected):
    eng = eng.create_or_skip()
    eng.assert_query_result(f"SELECT ST_X({geom_or_null(geom)})", expected)


@pytest.mark.parametrize("eng", [SedonaDB, PostGIS])
@pytest.mark.parametrize(
    ("geom", "expected"),
    [
        (None, None),
        ("POINT EMPTY", None),
        ("POINT Z EMPTY", None),
        ("POINT M EMPTY", None),
        ("POINT ZM EMPTY", None),
        ("POINT (1 2)", 2),
        ("POINT Z (1 2 3)", 2),
        ("POINT M (1 2 3)", 2),
        ("POINT ZM (1 2.2 3 -4)", 2.2),
    ],
)
def test_st_y(eng, geom, expected):
    eng = eng.create_or_skip()
    eng.assert_query_result(f"SELECT ST_Y({geom_or_null(geom)})", expected)


@pytest.mark.parametrize("eng", [SedonaDB, PostGIS])
@pytest.mark.parametrize(
    ("geom", "expected"),
    [
        (None, None),
        ("POINT EMPTY", None),
        ("POINT Z EMPTY", None),
        ("POINT M EMPTY", None),
        ("POINT ZM EMPTY", None),
        ("POINT (1 2)", None),
        ("POINT Z (1 2 3)", 3),
        ("POINT M (1 2 3)", None),
        ("POINT ZM (1 2 3 -4)", 3),
    ],
)
def test_st_z(eng, geom, expected):
    eng = eng.create_or_skip()
    eng.assert_query_result(f"SELECT ST_Z({geom_or_null(geom)})", expected)


@pytest.mark.parametrize("eng", [SedonaDB, PostGIS])
@pytest.mark.parametrize(
    ("geom", "expected"),
    [
        (None, None),
        ("POINT EMPTY", None),
        ("POINT (1 2)", 1),
        ("POINT Z (1 2 3)", 1),
        ("POINT M (1 2 3)", 1),
        ("POINT ZM (1 2 3 4)", 1),
        ("MULTILINESTRING ((-1.1 0, 1 1), (2 2, 3 3))", -1.1),
        ("POLYGON ((0 0, 1 0, 1 1, 0 1, 0 0))", 0),
        (
            "GEOMETRYCOLLECTION (POINT (0 0), POLYGON ((0 0, 1 0, 1 1, 0 1, 0 0)), LINESTRING (0 0, 1 1))",
            0,
        ),
        (
            "GEOMETRYCOLLECTION ZM (POINT ZM (1 2 3 4), LINESTRING ZM (3 4 5 6, 7 8 9 10), POLYGON ZM ((0 0 0 0, 1 0 0 0, 0 1 0 0, 0 0 0 0)))",
            0,
        ),
        (
            "GEOMETRYCOLLECTION (POINT (1 2), LINESTRING (3 4, 5 6), GEOMETRYCOLLECTION (POINT (10 10)))",
            1,
        ),
    ],
)
def test_st_xmin(eng, geom, expected):
    eng = eng.create_or_skip()
    eng.assert_query_result(f"SELECT ST_XMin({geom_or_null(geom)})", expected)


@pytest.mark.parametrize("eng", [SedonaDB, PostGIS])
@pytest.mark.parametrize(
    ("geom", "expected"),
    [
        (None, None),
        ("POINT EMPTY", None),
        ("POINT (1 2)", 2),
        ("POINT Z (1 2 3)", 2),
        ("POINT M (1 2 3)", 2),
        ("POINT ZM (1 2 3 4)", 2),
        ("MULTILINESTRING ((0 0, 1 1), (2 -2.2, 3 3))", -2.2),
        ("POLYGON ((0 0, 1 0, 1 1, 0 1, 0 0))", 0),
        (
            "GEOMETRYCOLLECTION (POINT (0 0), POLYGON ((0 0, 1 0, 1 1, 0 1, 0 0)), LINESTRING (0 0, 1 1))",
            0,
        ),
        (
            "GEOMETRYCOLLECTION ZM (POINT ZM (1 2 3 4), LINESTRING ZM (3 4 5 6, 7 8 9 10), POLYGON ZM ((0 0 0 0, 1 0 0 0, 0 1 0 0, 0 0 0 0)))",
            0,
        ),
        (
            "GEOMETRYCOLLECTION (POINT (1 2), LINESTRING (3 4, 5 6), GEOMETRYCOLLECTION (POINT (10 10)))",
            2,
        ),
    ],
)
def test_st_ymin(eng, geom, expected):
    eng = eng.create_or_skip()
    eng.assert_query_result(f"SELECT ST_YMin({geom_or_null(geom)})", expected)


@pytest.mark.parametrize("eng", [SedonaDB, PostGIS])
@pytest.mark.parametrize(
    ("geom", "expected"),
    [
        (None, None),
        ("POINT EMPTY", None),
        ("POINT (1 2)", 1),
        ("POINT Z (1 2 3)", 1),
        ("POINT M (1 2 3)", 1),
        ("POINT ZM (1 2 3 4)", 1),
        ("MULTILINESTRING ((0 0, 1 1), (2 2, 3.3 3))", 3.3),
        ("POLYGON ((0 0, 1 0, 1 1, 0 1, 0 0))", 1),
        (
            "GEOMETRYCOLLECTION (POINT (0 0), POLYGON ((0 0, 1 0, 1 1, 0 1, 0 0)), LINESTRING (0 0, 1 1))",
            1,
        ),
        (
            "GEOMETRYCOLLECTION ZM (POINT ZM (1 2 3 4), LINESTRING ZM (3 4 5 6, 7 8 9 10), POLYGON ZM ((0 0 0 0, 1 0 0 0, 0 1 0 0, 0 0 0 0)))",
            7,
        ),
        (
            "GEOMETRYCOLLECTION (POINT (1 2), LINESTRING (3 4, 5 6), GEOMETRYCOLLECTION (POINT (10 10)))",
            10,
        ),
    ],
)
def test_st_xmax(eng, geom, expected):
    eng = eng.create_or_skip()
    eng.assert_query_result(f"SELECT ST_XMax({geom_or_null(geom)})", expected)


@pytest.mark.parametrize("eng", [SedonaDB, PostGIS])
@pytest.mark.parametrize(
    ("geom", "expected"),
    [
        (None, None),
        ("POINT EMPTY", None),
        ("POINT (1 2)", 2),
        ("POINT Z (1 2 3)", 2),
        ("POINT M (1 2 3)", 2),
        ("POINT ZM (1 2 3 4)", 2),
        ("MULTILINESTRING ((0 0, 1 1), (2 2, 3 3))", 3),
        ("POLYGON ((0 0, 1 0, 1 1, 0 1, 0 0))", 1),
        (
            "GEOMETRYCOLLECTION (POINT (0 0), POLYGON ((0 0, 1 0, 1 1, 0 1, 0 0)), LINESTRING (0 0, 1 1))",
            1,
        ),
        (
            "GEOMETRYCOLLECTION ZM (POINT ZM (1 2 3 4), LINESTRING ZM (3 4 5 6, 7 8 9 10), POLYGON ZM ((0 0 0 0, 1 0 0 0, 0 1 0 0, 0 0 0 0)))",
            8,
        ),
        (
            "GEOMETRYCOLLECTION (POINT (1 2), LINESTRING (3 4, 5 6), GEOMETRYCOLLECTION (POINT (10 10)))",
            10,
        ),
    ],
)
def test_st_ymax(eng, geom, expected):
    eng = eng.create_or_skip()
    eng.assert_query_result(f"SELECT ST_YMax({geom_or_null(geom)})", expected)


@pytest.mark.parametrize("eng", [SedonaDB, PostGIS])
@pytest.mark.parametrize(
    ("geom", "expected"),
    [
        (None, None),
        ("POINT EMPTY", None),
        ("POINT (1 2)", None),
        ("POINT Z (1 2 3)", 3),
        ("POINT M (1 2 3)", None),
        ("POINT ZM (1 2 3 4)", 3),
        ("MULTILINESTRING ((0 0, 1 1), (2 2, 3 3))", None),
        ("POLYGON ((0 0, 1 0, 1 1, 0 1, 0 0))", None),
        (
            "GEOMETRYCOLLECTION (POINT (0 0), POLYGON ((0 0, 1 0, 1 1, 0 1, 0 0)), LINESTRING (0 0, 1 1))",
            None,
        ),
        (
            "GEOMETRYCOLLECTION ZM (POINT ZM (1 2 3 4), LINESTRING ZM (3 4 5 6, 7 8 9 10), POLYGON ZM ((0 0 0 0, 1 0 0 0, 0 1 0 0, 0 0 0 0)))",
            0,
        ),
        (
            "GEOMETRYCOLLECTION (POINT (1 2), LINESTRING (3 4, 5 6), GEOMETRYCOLLECTION (POINT (10 10)))",
            None,
        ),
    ],
)
def test_st_zmin(eng, geom, expected):
    # PostGIS returns 0 instead of null for non-empty geometries that don't have a Z coordinate
    if eng == PostGIS and (
        expected is None and geom is not None and "EMPTY" not in geom
    ):
        expected = 0

    eng = eng.create_or_skip()
    eng.assert_query_result(f"SELECT ST_ZMin({geom_or_null(geom)})", expected)


@pytest.mark.parametrize("eng", [SedonaDB, PostGIS])
@pytest.mark.parametrize(
    ("geom", "expected"),
    [
        (None, None),
        ("POINT EMPTY", None),
        ("POINT (1 2)", None),
        ("POINT Z (1 2 3)", 3),
        ("POINT M (1 2 3)", None),
        ("POINT ZM (1 2 3 4)", 3),
        ("MULTILINESTRING ((0 0, 1 1), (2 2, 3 3))", None),
        ("POLYGON ((0 0, 1 0, 1 1, 0 1, 0 0))", None),
        (
            "GEOMETRYCOLLECTION (POINT (0 0), POLYGON ((0 0, 1 0, 1 1, 0 1, 0 0)), LINESTRING (0 0, 1 1))",
            None,
        ),
        (
            "GEOMETRYCOLLECTION ZM (POINT ZM (1 2 3 4), LINESTRING ZM (3 4 5 6, 7 8 9 10), POLYGON ZM ((0 0 0 0, 1 0 0 0, 0 1 0 0, 0 0 0 0)))",
            9,
        ),
        (
            "GEOMETRYCOLLECTION (POINT (1 2), LINESTRING (3 4, 5 6), GEOMETRYCOLLECTION (POINT (10 10)))",
            None,
        ),
    ],
)
def test_st_zmax(eng, geom, expected):
    # PostGIS returns 0 instead of null for non-empty geometries that don't have a Z coordinate
    if eng == PostGIS and (
        expected is None and geom is not None and "EMPTY" not in geom
    ):
        expected = 0

    eng = eng.create_or_skip()
    eng.assert_query_result(f"SELECT ST_ZMax({geom_or_null(geom)})", expected)


# Note: PostGIS doesn't support MMin/MMax, so we only test SedonaDB
@pytest.mark.parametrize("eng", [SedonaDB])
@pytest.mark.parametrize(
    ("geom", "expected"),
    [
        (None, None),
        ("POINT EMPTY", None),
        ("POINT (1 2)", None),
        ("POINT Z (1 2 3)", None),
        ("POINT M (1 2 3)", 3),
        ("POINT ZM (1 2 3 4)", 4),
        ("MULTILINESTRING ((0 0, 1 1), (2 2, 3 3))", None),
        ("POLYGON ((0 0, 1 0, 1 1, 0 1, 0 0))", None),
        (
            "GEOMETRYCOLLECTION (POINT (0 0), POLYGON ((0 0, 1 0, 1 1, 0 1, 0 0)), LINESTRING (0 0, 1 1))",
            None,
        ),
        (
            "GEOMETRYCOLLECTION ZM (POINT ZM (1 2 3 4), LINESTRING ZM (3 4 5 6, 7 8 9 10), POLYGON ZM ((0 0 0 -1.1, 1 0 0 0, 0 1 0 0, 0 0 0 0)))",
            -1.1,
        ),
        (
            "GEOMETRYCOLLECTION (POINT (1 2), LINESTRING (3 4, 5 6), GEOMETRYCOLLECTION (POINT (10 10)))",
            None,
        ),
    ],
)
def test_st_mmin(eng, geom, expected):
    eng = eng.create_or_skip()
    eng.assert_query_result(f"SELECT ST_MMin({geom_or_null(geom)})", expected)


# Note: PostGIS doesn't support MMin/MMax, so we only test SedonaDB
@pytest.mark.parametrize("eng", [SedonaDB])
@pytest.mark.parametrize(
    ("geom", "expected"),
    [
        (None, None),
        ("POINT EMPTY", None),
        ("POINT (1 2)", None),
        ("POINT Z (1 2 3)", None),
        ("POINT M (1 2 3)", 3),
        ("POINT ZM (1 2 3 4)", 4),
        ("MULTILINESTRING ((0 0, 1 1), (2 2, 3 3))", None),
        ("POLYGON ((0 0, 1 0, 1 1, 0 1, 0 0))", None),
        (
            "GEOMETRYCOLLECTION (POINT (0 0), POLYGON ((0 0, 1 0, 1 1, 0 1, 0 0)), LINESTRING (0 0, 1 1))",
            None,
        ),
        (
            "GEOMETRYCOLLECTION ZM (POINT ZM (1 2 3 4), LINESTRING ZM (3 4 5 6, 7 8 9 10), POLYGON ZM ((0 0 0 0, 1 0 0 0, 0 1 0 0, 0 0 0 0)))",
            10,
        ),
        (
            "GEOMETRYCOLLECTION (POINT (1 2), LINESTRING (3 4, 5 6), GEOMETRYCOLLECTION (POINT (10 10)))",
            None,
        ),
    ],
)
def test_st_mmax(eng, geom, expected):
    eng = eng.create_or_skip()
    eng.assert_query_result(f"SELECT ST_MMax({geom_or_null(geom)})", expected)


@pytest.mark.parametrize("eng", [SedonaDB, PostGIS])
@pytest.mark.parametrize(
    ("geom", "expected"),
    [
        (None, None),
        ("POINT (0 0)", "Valid Geometry"),
        ("POLYGON ((0 0, 0 1, 1 1, 1 0, 0 0))", "Valid Geometry"),
        ("POLYGON ((0 0, 1 1, 0 1, 1 0, 0 0))", "Self-intersection%"),
        ("Polygon((0 0, 2 0, 1 1, 2 2, 0 2, 1 1, 0 0))", "Ring Self-intersection%"),
    ],
)
def test_st_isvalidreason(eng, geom, expected):
    eng = eng.create_or_skip()
    if expected is not None and "%" in str(expected):
        query = f"SELECT ST_IsValidReason({geom_or_null(geom)}) LIKE '{expected}'"
        eng.assert_query_result(query, True)
    else:
        query = f"SELECT ST_IsValidReason({geom_or_null(geom)})"
        eng.assert_query_result(query, expected)


@pytest.mark.parametrize("eng", [SedonaDB, PostGIS])
@pytest.mark.parametrize(
    ("geom", "tolerance", "expected"),
    [
        # removes intermediate point
        (
            "LINESTRING (0 0, 0 10, 0 51, 50 20, 30 20, 7 32)",
            2,
            "LINESTRING (0 0, 0 51, 50 20, 30 20, 7 32)",
        ),
        # Short linestring preserves endpoints
        (
            "LINESTRING (0 0, 0 10)",
            20,
            "LINESTRING (0 0, 0 10)",
        ),
        # Null handling
        (None, 2, None),
        (None, None, None),
        ("LINESTRING (0 0, 0 10)", None, None),
        # Empty geometries
        ("LINESTRING EMPTY", 2, "LINESTRING EMPTY"),
        ("POINT EMPTY", 2, "POINT (nan nan)"),
        ("POLYGON EMPTY", 2, "POLYGON EMPTY"),
        #  inner ring simplified
        (
            "POLYGON ((0 0, 10 0, 10 10, 0 10, 0 0), (5 5, 5 6, 6 6, 8 5, 5 5))",
            20,
            "POLYGON ((0 0, 10 0, 10 10, 0 10, 0 0), (5 5, 5 6, 8 5, 5 5))",
        ),
        # second polygon's inner ring simplified
        (
            "MULTIPOLYGON (((100 100, 100 130, 130 130, 130 100, 100 100)), ((0 0, 10 0, 10 10, 0 10, 0 0), (5 5, 5 6, 6 6, 8 5, 5 5)))",
            20,
            "MULTIPOLYGON (((100 100, 100 130, 130 130, 130 100, 100 100)), ((0 0, 10 0, 10 10, 0 10, 0 0), (5 5, 5 6, 8 5, 5 5)))",
        ),
    ],
)
def test_st_simplifypreservetopology(eng, geom, tolerance, expected):
    eng = eng.create_or_skip()
    eng.assert_query_result(
        f"SELECT ST_SimplifyPreserveTopology({geom_or_null(geom)}, {val_or_null(tolerance)})",
        expected,
    )


@pytest.mark.parametrize("eng", [SedonaDB, PostGIS])
@pytest.mark.parametrize(
    ("geom", "expected"),
    [
        (None, None),
        ("POINT EMPTY", 0),
        ("POINT Z EMPTY", 2),
        ("POINT M EMPTY", 1),
        ("POINT ZM EMPTY", 3),
        ("POINT Z (0 0 0)", 2),
        ("POINT M (0 0 0)", 1),
        ("POINT ZM (0 0 0 0)", 3),
        ("LINESTRING EMPTY", 0),
        ("LINESTRING Z EMPTY", 2),
        ("LINESTRING Z (0 0 0, 1 1 1)", 2),
        ("POLYGON EMPTY", 0),
        ("MULTIPOINT ((0 0), (1 1))", 0),
        ("MULTIPOINT Z ((0 0 0))", 2),
        ("MULTIPOINT ZM ((0 0 0 0))", 3),
        ("GEOMETRYCOLLECTION EMPTY", 0),
        ("GEOMETRYCOLLECTION (POINT Z (0 0 0))", 2),
        ("GEOMETRYCOLLECTION Z (POINT Z (0 0 0))", 2),
        ("GEOMETRYCOLLECTION (GEOMETRYCOLLECTION (POINT Z (0 0 0)))", 2),
    ],
)
def test_st_zmflag(eng, geom, expected):
    eng = eng.create_or_skip()
    eng.assert_query_result(f"SELECT ST_ZmFlag({geom_or_null(geom)})", expected)<|MERGE_RESOLUTION|>--- conflicted
+++ resolved
@@ -1159,7 +1159,6 @@
 
 @pytest.mark.parametrize("eng", [SedonaDB, PostGIS])
 @pytest.mark.parametrize(
-<<<<<<< HEAD
     ("geometry", "expected", "expected_n"),
     [
         ("POINT (1 2)", "MULTIPOINT (1 2)", 1),
@@ -1217,7 +1216,10 @@
         f"SELECT ST_NPoints({geom_or_null(geometry)})",
         expected_n,
     )
-=======
+
+
+@pytest.mark.parametrize("eng", [SedonaDB, PostGIS])
+@pytest.mark.parametrize(
     ("geometry", "n", "expected"),
     [
         ("LINESTRING (1 2, 3 4, 5 6)", 1, "POINT (1 2)"),
@@ -1257,7 +1259,6 @@
         f"SELECT ST_PointN({geom_or_null(geometry)}, {val_or_null(n)})",
         expected,
     )
->>>>>>> ffaa20d5
 
 
 @pytest.mark.parametrize("eng", [SedonaDB, PostGIS])
