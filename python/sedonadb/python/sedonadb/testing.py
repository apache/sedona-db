--- conflicted
+++ resolved
@@ -17,12 +17,8 @@
 import os
 import math
 import warnings
-<<<<<<< HEAD
+from pathlib import Path
 from typing import TYPE_CHECKING, List, Tuple, Union
-=======
-from pathlib import Path
-from typing import TYPE_CHECKING, List, Tuple
->>>>>>> d19c6e85
 
 import geoarrow.pyarrow as ga
 import pyarrow as pa
