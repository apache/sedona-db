# Licensed to the Apache Software Foundation (ASF) under one
# or more contributor license agreements.  See the NOTICE file
# distributed with this work for additional information
# regarding copyright ownership.  The ASF licenses this file
# to you under the Apache License, Version 2.0 (the
# "License"); you may not use this file except in compliance
# with the License.  You may obtain a copy of the License at
#
#   http://www.apache.org/licenses/LICENSE-2.0
#
# Unless required by applicable law or agreed to in writing,
# software distributed under the License is distributed on an
# "AS IS" BASIS, WITHOUT WARRANTIES OR CONDITIONS OF ANY
# KIND, either express or implied.  See the License for the
# specific language governing permissions and limitations
# under the License.
import os
import sys
from pathlib import Path
<<<<<<< HEAD
from typing import Any, Dict, Iterable, Literal, Optional, Union
=======
from typing import Iterable, Literal, Union, Any
>>>>>>> 18409e63

from sedonadb._lib import InternalContext, configure_proj_shared
from sedonadb.dataframe import DataFrame, _create_data_frame


class SedonaContext:
    """Context for executing queries using Sedona

    This object keeps track of state such as registered functions,
    registered tables, and available memory. This is similar to a
    Spark SessionContext or a database connection.
    """

    def __init__(self):
        self._impl = InternalContext()

    def create_data_frame(self, obj: Any, schema: Any = None) -> DataFrame:
        """Create a DataFrame from an in-memory or protocol-enabled object.

        Converts supported Python objects into a SedonaDB DataFrame so you
        can run SQL and spatial operations on them.

        Args:
            obj: A supported object:
                - pandas DataFrame
                - GeoPandas DataFrame
                - Polars DataFrame
                - pyarrow Table
            schema: Optional object implementing ``__arrow_schema__`` for providing an Arrow schema.

        Returns:
            DataFrame: A SedonaDB DataFrame.

        Examples:

            >>> import sedonadb, pandas as pd
            >>> con = sedonadb.connect()
            >>> con.create_data_frame(pd.DataFrame({"x": [1, 2]})).head(1).show()
            ┌───────┐
            │   x   │
            │ int64 │
            ╞═══════╡
            │     1 │
            └───────┘
        """
        return _create_data_frame(self._impl, obj, schema)

    def view(self, name: str) -> DataFrame:
        """Create a [DataFrame][sedonadb.dataframe.DataFrame] from a named view

        Refer to a named view registered with this context.

        Args:
            name: The name of the view

        Examples:

            >>> import sedonadb
            >>> con = sedonadb.connect()
            >>> con.sql("SELECT ST_Point(0, 1) as geom").to_view("foofy")
            >>> con.view("foofy").show()
            ┌────────────┐
            │    geom    │
            │  geometry  │
            ╞════════════╡
            │ POINT(0 1) │
            └────────────┘
            >>> con.drop_view("foofy")

        """
        return DataFrame(self._impl, self._impl.view(name))

    def drop_view(self, name: str) -> None:
        """Remove a named view

        Args:
            name: The name of the view

        Examples:

            >>> import sedonadb
            >>> con = sedonadb.connect()
            >>> con.sql("SELECT ST_Point(0, 1) as geom").to_view("foofy")
            >>> con.drop_view("foofy")

        """
        self._impl.drop_view(name)

    def read_parquet(
        self,
        table_paths: Union[str, Path, Iterable[str]],
        options: Optional[Dict[str, Any]] = None,
    ) -> DataFrame:
        """Create a [DataFrame][sedonadb.dataframe.DataFrame] from one or more Parquet files

        Args:
            table_paths: A str, Path, or iterable of paths containing URLs to Parquet
                files.
            options: Optional dictionary of options to pass to the Parquet reader.
                For S3 access, use {"aws.nosign": True} for anonymous access to public buckets.

        Examples:

            >>> import sedonadb
            >>> url = "https://github.com/apache/sedona-testing/raw/refs/heads/main/data/parquet/geoparquet-1.1.0.parquet"
            >>> sedonadb.connect().read_parquet(url)
            <sedonadb.dataframe.DataFrame object at ...>

            >>> # Access public S3 bucket anonymously
            >>> sedonadb.connect().read_parquet(
            ...     "s3://public-bucket/data.parquet",
            ...     options={"aws.nosign": True}
            ... )
            <sedonadb.dataframe.DataFrame object at ...>

        """
        if isinstance(table_paths, (str, Path)):
            table_paths = [table_paths]

        if options is None:
            options = {}

        return DataFrame(
            self._impl,
            self._impl.read_parquet([str(path) for path in table_paths], options),
        )

    def sql(self, sql: str) -> DataFrame:
        """Create a [DataFrame][sedonadb.dataframe.DataFrame] by executing SQL

        Parses a SQL string into a logical plan and returns a DataFrame
        that can be used to request results or further modify the query.

        Args:
            sql: A single SQL statement.

        Examples:

            >>> import sedonadb
            >>> sedonadb.connect().sql("SELECT ST_Point(0, 1) as geom")
            <sedonadb.dataframe.DataFrame object at ...>

        """
        return DataFrame(self._impl, self._impl.sql(sql))


def connect() -> SedonaContext:
    """Create a new [SedonaContext][sedonadb.context.SedonaContext]"""
    return SedonaContext()


def configure_proj(
    preset: Literal["auto", "pyproj", "homebrew", "conda", "system", None] = None,
    *,
    shared_library: Union[str, Path] = None,
    database_path: Union[str, Path] = None,
    search_path: Union[str, Path] = None,
    verbose: bool = False,
):
    """Configure PROJ source

    SedonaDB loads PROJ dynamically to ensure aligned results and configuration
    against other Python and/or system libraries. This is normally configured
    on package load but may need additional configuration (particularly if the
    automatic configuration fails).

    This function may be called at any time; however, once ST_Transform has
    been called, subsequent configuration has no effect.

    Args:
        preset: One of:
            - None: Use custom values of shared_library and/or other keyword
              arguments.
            - auto: Try all presets in the order pyproj, conda, homebrew,
              system and warn if none succeeded.
            - pyproj: Attempt to use shared libraries bundled with pyproj.
              This aligns transformations with those performed by geopandas
              and is the option that is tried first.
            - conda: Attempt to load libproj and data files installed via
              ``conda install proj``.
            - homebrew: Attempt to load libproj and data files installed
              via ``brew install proj``. Note that the Homebrew install
              also includes proj-data grid files and may be able to perform
              more accurate transforms by default/without network capability.
            - system: Attempt to load libproj from a directory already on
              LD_LIBRARY_PATH (linux), DYLD_LIBRARY_PATH (MacOS), or PATH
              (Windows). This should find the version of PROJ installed
              by a Linux system package manager.

        shared_library: Path to a PROJ shared library.
        database_path: Path to the PROJ database (proj.db).
        search_path: Path to the directory containing PROJ data files.
        verbose: If True, print information about the configuration process.

    Examples:

        >>> import sedonadb
        >>> sedonadb.configure_proj("auto")
    """
    if preset is not None:
        if preset == "pyproj":
            _configure_proj_pyproj()
            return
        elif preset == "homebrew":
            _configure_proj_prefix(
                os.environ.get("HOMEBREW_PREFIX", default="/opt/homebrew")
            )
            return
        elif preset == "conda":
            _configure_proj_prefix(os.environ["CONDA_PREFIX"])
            return
        elif preset == "system":
            _configure_proj_system()
            return
        elif preset == "auto":
            tried = ["pyproj", "conda", "homebrew", "system"]
            errors = []
            for preset in tried:
                try:
                    configure_proj(preset)

                    if verbose:
                        print(f"Configured PROJ using '{preset}'")

                    return
                except Exception as e:
                    if verbose:
                        print(f"Failed to configure PROJ using '{preset}': {e}")
                    else:
                        errors.append(f"{preset}: {e}")

            import warnings

            all_errors = "\n".join(errors)
            warnings.warn(f"Failed to configure PROJ (tried {tried}):\n{all_errors}")
            return
        else:
            raise ValueError(f"Unknown preset: {preset}")

    # Try to best-effort validate arguments to avoid catching invalid configuration
    if shared_library is not None:
        try:
            import ctypes

            ctypes.CDLL(str(shared_library))
        except OSError as e:
            raise ValueError(f"Can't load PROJ shared library '{shared_library}': {e}")

    if database_path is not None and not Path(database_path).exists():
        raise ValueError(f"Can't configure PROJ: '{database_path}' does not exist")

    if search_path is not None and not Path(search_path).exists():
        raise ValueError(f"Can't configure PROJ: '{search_path}' does not exist")

    configure_proj_shared(
        str(shared_library) if shared_library is not None else None,
        str(database_path) if database_path is not None else None,
        str(search_path) if search_path is not None else None,
    )


def _configure_proj_pyproj():
    import pyproj

    data_dir = Path(pyproj.datadir.get_data_dir())
    database_path = data_dir / "proj.db"
    possible_files = []

    if sys.platform == "darwin":
        dylibs_dir = Path(pyproj.__file__).parent / ".dylibs"
        possible_files.extend(dylibs_dir.glob("libproj*.dylib*"))
        if not dylibs_dir.exists():
            raise ValueError(
                f"Expected PROJ dylib directory '{dylibs_dir}' does not exist"
            )
    else:
        dylibs_dir = Path(pyproj.__file__).parent.parent / "pyproj.libs"
        if not dylibs_dir.exists():
            raise ValueError(
                f"Expected PROJ dll/so directory '{dylibs_dir}' does not exist"
            )

        possible_files.extend(dylibs_dir.glob("proj*.dll"))
        possible_files.extend(dylibs_dir.glob("libproj*.so*"))

    if len(possible_files) != 1:
        all_files = "\n".join(str(s) for s in dylibs_dir.iterdir())
        raise ValueError(
            f"Can't find exactly one PROJ shared library in '{dylibs_dir}'. "
            f"{len(possible_files)} possible matches:\n{all_files}"
        )

    configure_proj(
        shared_library=possible_files[0],
        database_path=database_path,
        search_path=data_dir,
    )


def _configure_proj_system():
    if sys.platform == "win32":
        configure_proj(shared_library="proj.dll")
    elif sys.platform == "darwin":
        configure_proj(shared_library="libproj.dylib")
    else:
        configure_proj(shared_library="libproj.so")


def _configure_proj_prefix(prefix: str):
    prefix = Path(prefix)
    if not prefix.exists():
        raise ValueError(f"Can't configure PROJ from prefix '{prefix}': does not exist")

    configure_proj(
        shared_library=Path(prefix) / "lib" / "libproj.dylib",
        database_path=Path(prefix) / "share" / "proj" / "proj.db",
        search_path=Path(prefix) / "share" / "proj",
    )<|MERGE_RESOLUTION|>--- conflicted
+++ resolved
@@ -17,11 +17,7 @@
 import os
 import sys
 from pathlib import Path
-<<<<<<< HEAD
 from typing import Any, Dict, Iterable, Literal, Optional, Union
-=======
-from typing import Iterable, Literal, Union, Any
->>>>>>> 18409e63
 
 from sedonadb._lib import InternalContext, configure_proj_shared
 from sedonadb.dataframe import DataFrame, _create_data_frame
