// Licensed to the Apache Software Foundation (ASF) under one
// or more contributor license agreements.  See the NOTICE file
// distributed with this work for additional information
// regarding copyright ownership.  The ASF licenses this file
// to you under the Apache License, Version 2.0 (the
// "License"); you may not use this file except in compliance
// with the License.  You may obtain a copy of the License at
//
//   http://www.apache.org/licenses/LICENSE-2.0
//
// Unless required by applicable law or agreed to in writing,
// software distributed under the License is distributed on an
// "AS IS" BASIS, WITHOUT WARRANTIES OR CONDITIONS OF ANY
// KIND, either express or implied.  See the License for the
// specific language governing permissions and limitations
// under the License.
use criterion::{criterion_group, criterion_main, Criterion};
use sedona_expr::function_set::FunctionSet;
use sedona_testing::benchmark_util::BenchmarkArgs::{ArrayArrayScalar, ArrayScalar};
use sedona_testing::benchmark_util::{benchmark, BenchmarkArgSpec::*};

fn criterion_benchmark(c: &mut Criterion) {
    let mut f = FunctionSet::new();
    for (name, kernel) in sedona_geos::register::scalar_kernels() {
        f.add_scalar_udf_kernel(name, kernel).unwrap();
    }

    benchmark::scalar(c, &f, "geos", "st_area", Polygon(10));
    benchmark::scalar(c, &f, "geos", "st_area", Polygon(500));

    benchmark::scalar(
        c,
        &f,
        "geos",
        "st_buffer",
        ArrayScalar(Polygon(10), Float64(1.0, 10.0)),
    );
    benchmark::scalar(
        c,
        &f,
        "geos",
        "st_buffer",
        ArrayScalar(Polygon(500), Float64(1.0, 10.0)),
    );

    benchmark::scalar(c, &f, "geos", "st_centroid", Polygon(10));
    benchmark::scalar(c, &f, "geos", "st_centroid", Polygon(500));

    benchmark::scalar(c, &f, "geos", "st_convexhull", MultiPoint(10));

    benchmark::scalar(
        c,
        &f,
        "geos",
        "st_distance",
        ArrayScalar(Polygon(10), Polygon(10)),
    );
    benchmark::scalar(
        c,
        &f,
        "geos",
        "st_distance",
        ArrayScalar(Polygon(10), Polygon(500)),
    );

    benchmark::scalar(
        c,
        &f,
        "geos",
        "st_contains",
        ArrayScalar(Polygon(10), Polygon(10)),
    );
    benchmark::scalar(
        c,
        &f,
        "geos",
        "st_contains",
        ArrayScalar(Polygon(10), Polygon(500)),
    );

    benchmark::scalar(
        c,
        &f,
        "geos",
        "st_coveredby",
        ArrayScalar(Polygon(10), Polygon(10)),
    );
    benchmark::scalar(
        c,
        &f,
        "geos",
        "st_coveredby",
        ArrayScalar(Polygon(10), Polygon(500)),
    );

    benchmark::scalar(
        c,
        &f,
        "geos",
        "st_covers",
        ArrayScalar(Polygon(10), Polygon(10)),
    );
    benchmark::scalar(
        c,
        &f,
        "geos",
        "st_covers",
        ArrayScalar(Polygon(10), Polygon(500)),
    );

    benchmark::scalar(
        c,
        &f,
        "geos",
        "st_difference",
        ArrayScalar(Polygon(10), Polygon(10)),
    );

    benchmark::scalar(
        c,
        &f,
        "geos",
        "st_difference",
        ArrayScalar(Polygon(10), Polygon(500)),
    );

    benchmark::scalar(
        c,
        &f,
        "geos",
        "st_disjoint",
        ArrayScalar(Polygon(10), Polygon(10)),
    );
    benchmark::scalar(
        c,
        &f,
        "geos",
        "st_disjoint",
        ArrayScalar(Polygon(10), Polygon(500)),
    );

    benchmark::scalar(
        c,
        &f,
        "geos",
        "st_dwithin",
        ArrayArrayScalar(Polygon(10), Polygon(10), Float64(1.0, 2.0)),
    );

    benchmark::scalar(
        c,
        &f,
        "geos",
        "st_dwithin",
        ArrayArrayScalar(Polygon(10), Polygon(500), Float64(1.0, 2.0)),
    );

    benchmark::scalar(
        c,
        &f,
        "geos",
        "st_equals",
        ArrayScalar(Polygon(10), Polygon(10)),
    );
    benchmark::scalar(
        c,
        &f,
        "geos",
        "st_equals",
        ArrayScalar(Polygon(10), Polygon(500)),
    );

    benchmark::scalar(
        c,
        &f,
        "geos",
        "st_intersection",
        ArrayScalar(Polygon(10), Polygon(10)),
    );
    benchmark::scalar(
        c,
        &f,
        "geos",
        "st_intersection",
        ArrayScalar(Polygon(10), Polygon(500)),
    );

    benchmark::scalar(
        c,
        &f,
        "geos",
        "st_intersects",
        ArrayScalar(Polygon(10), Polygon(10)),
    );
    benchmark::scalar(
        c,
        &f,
        "geos",
        "st_intersects",
        ArrayScalar(Polygon(10), Polygon(500)),
    );

    benchmark::scalar(c, &f, "geos", "st_length", LineString(10));
    benchmark::scalar(c, &f, "geos", "st_length", LineString(500));

    benchmark::scalar(c, &f, "geos", "st_perimeter", Polygon(10));
    benchmark::scalar(c, &f, "geos", "st_perimeter", Polygon(500));

    benchmark::scalar(
        c,
        &f,
        "geos",
        "st_symdifference",
        ArrayScalar(Polygon(10), Polygon(10)),
    );

    benchmark::scalar(
        c,
        &f,
        "geos",
        "st_symdifference",
        ArrayScalar(Polygon(10), Polygon(500)),
    );

    benchmark::scalar(
        c,
        &f,
        "geos",
        "st_touches",
        ArrayScalar(Polygon(10), Polygon(10)),
    );
    benchmark::scalar(
        c,
        &f,
        "geos",
        "st_touches",
        ArrayScalar(Polygon(10), Polygon(500)),
    );

    benchmark::scalar(
        c,
        &f,
        "geos",
        "st_union",
        ArrayScalar(Polygon(10), Polygon(10)),
    );

    benchmark::scalar(
        c,
        &f,
        "geos",
        "st_union",
        ArrayScalar(Polygon(10), Polygon(500)),
    );

    benchmark::scalar(
        c,
        &f,
        "geos",
        "st_within",
        ArrayScalar(Polygon(10), Polygon(10)),
    );
    benchmark::scalar(
        c,
        &f,
        "geos",
        "st_within",
        ArrayScalar(Polygon(10), Polygon(500)),
    );

    benchmark::scalar(
        c,
        &f,
        "geos",
        "st_crosses",
        ArrayScalar(Polygon(10), Polygon(10)),
    );
    benchmark::scalar(
        c,
        &f,
        "geos",
        "st_crosses",
        ArrayScalar(Polygon(10), Polygon(500)),
    );
    benchmark::scalar(
        c,
        &f,
        "geos",
        "st_overlaps",
        ArrayScalar(Polygon(10), Polygon(10)),
    );
    benchmark::scalar(
        c,
        &f,
        "geos",
        "st_overlaps",
        ArrayScalar(Polygon(10), Polygon(500)),
    );
<<<<<<< HEAD

    benchmark::scalar(c, &f, "geos", "st_isvalidreason", Polygon(10));
    benchmark::scalar(c, &f, "geos", "st_isvalidreason", Polygon(500));
=======
    benchmark::scalar(c, &f, "geos", "st_isvalid", Polygon(10));
    benchmark::scalar(c, &f, "geos", "st_isvalid", Polygon(500));
>>>>>>> 6ba858bb
}

criterion_group!(benches, criterion_benchmark);
criterion_main!(benches);<|MERGE_RESOLUTION|>--- conflicted
+++ resolved
@@ -296,14 +296,11 @@
         "st_overlaps",
         ArrayScalar(Polygon(10), Polygon(500)),
     );
-<<<<<<< HEAD
 
     benchmark::scalar(c, &f, "geos", "st_isvalidreason", Polygon(10));
     benchmark::scalar(c, &f, "geos", "st_isvalidreason", Polygon(500));
-=======
     benchmark::scalar(c, &f, "geos", "st_isvalid", Polygon(10));
     benchmark::scalar(c, &f, "geos", "st_isvalid", Polygon(500));
->>>>>>> 6ba858bb
 }
 
 criterion_group!(benches, criterion_benchmark);
