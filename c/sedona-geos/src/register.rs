--- conflicted
+++ resolved
@@ -31,11 +31,8 @@
     st_isvalidreason::st_is_valid_reason_impl,
     st_length::st_length_impl,
     st_makevalid::st_make_valid_impl,
-<<<<<<< HEAD
     st_minimumclearance::st_minimum_clearance_impl,
-=======
     st_minimumclearance_line::st_minimum_clearance_line_impl,
->>>>>>> bfb94e96
     st_perimeter::st_perimeter_impl,
     st_polygonize_agg::st_polygonize_agg_impl,
     st_reverse::st_reverse_impl,
@@ -79,11 +76,8 @@
         ("st_isvalidreason", st_is_valid_reason_impl()),
         ("st_length", st_length_impl()),
         ("st_makevalid", st_make_valid_impl()),
-<<<<<<< HEAD
         ("st_minimumclearance", st_minimum_clearance_impl()),
-=======
         ("st_minimumclearanceline", st_minimum_clearance_line_impl()),
->>>>>>> bfb94e96
         ("st_overlaps", st_overlaps_impl()),
         ("st_perimeter", st_perimeter_impl()),
         ("st_reverse", st_reverse_impl()),
