// Licensed to the Apache Software Foundation (ASF) under one
// or more contributor license agreements.  See the NOTICE file
// distributed with this work for additional information
// regarding copyright ownership.  The ASF licenses this file
// to you under the Apache License, Version 2.0 (the
// "License"); you may not use this file except in compliance
// with the License.  You may obtain a copy of the License at
//
//   http://www.apache.org/licenses/LICENSE-2.0
//
// Unless required by applicable law or agreed to in writing,
// software distributed under the License is distributed on an
// "AS IS" BASIS, WITHOUT WARRANTIES OR CONDITIONS OF ANY
// KIND, either express or implied.  See the License for the
// specific language governing permissions and limitations
// under the License.
use sedona_expr::scalar_udf::ScalarKernelRef;

use crate::st_convexhull::st_convex_hull_impl;
<<<<<<< HEAD
use crate::st_isvalidreason::st_is_valid_reason_impl;
=======
use crate::st_isvalid::st_is_valid_impl;
>>>>>>> 6ba858bb
use crate::{
    distance::st_distance_impl, st_area::st_area_impl, st_buffer::st_buffer_impl,
    st_centroid::st_centroid_impl, st_dwithin::st_dwithin_impl, st_length::st_length_impl,
    st_perimeter::st_perimeter_impl,
};

use crate::binary_predicates::{
    st_contains_impl, st_covered_by_impl, st_covers_impl, st_crosses_impl, st_disjoint_impl,
    st_equals_impl, st_intersects_impl, st_overlaps_impl, st_touches_impl, st_within_impl,
};

use crate::overlay::{
    st_difference_impl, st_intersection_impl, st_sym_difference_impl, st_union_impl,
};

pub fn scalar_kernels() -> Vec<(&'static str, ScalarKernelRef)> {
    vec![
        ("st_area", st_area_impl()),
        ("st_buffer", st_buffer_impl()),
        ("st_centroid", st_centroid_impl()),
        ("st_contains", st_contains_impl()),
        ("st_convexhull", st_convex_hull_impl()),
        ("st_coveredby", st_covered_by_impl()),
        ("st_covers", st_covers_impl()),
        ("st_difference", st_difference_impl()),
        ("st_disjoint", st_disjoint_impl()),
        ("st_distance", st_distance_impl()),
        ("st_dwithin", st_dwithin_impl()),
        ("st_equals", st_equals_impl()),
        ("st_length", st_length_impl()),
        ("st_intersection", st_intersection_impl()),
        ("st_intersects", st_intersects_impl()),
        ("st_perimeter", st_perimeter_impl()),
        ("st_symdifference", st_sym_difference_impl()),
        ("st_touches", st_touches_impl()),
        ("st_union", st_union_impl()),
        ("st_within", st_within_impl()),
        ("st_crosses", st_crosses_impl()),
        ("st_overlaps", st_overlaps_impl()),
<<<<<<< HEAD
        ("st_isvalidreason", st_is_valid_reason_impl()),
=======
        ("st_isvalid", st_is_valid_impl()),
>>>>>>> 6ba858bb
    ]
}<|MERGE_RESOLUTION|>--- conflicted
+++ resolved
@@ -17,11 +17,8 @@
 use sedona_expr::scalar_udf::ScalarKernelRef;
 
 use crate::st_convexhull::st_convex_hull_impl;
-<<<<<<< HEAD
+use crate::st_isvalid::st_is_valid_impl;
 use crate::st_isvalidreason::st_is_valid_reason_impl;
-=======
-use crate::st_isvalid::st_is_valid_impl;
->>>>>>> 6ba858bb
 use crate::{
     distance::st_distance_impl, st_area::st_area_impl, st_buffer::st_buffer_impl,
     st_centroid::st_centroid_impl, st_dwithin::st_dwithin_impl, st_length::st_length_impl,
@@ -61,10 +58,7 @@
         ("st_within", st_within_impl()),
         ("st_crosses", st_crosses_impl()),
         ("st_overlaps", st_overlaps_impl()),
-<<<<<<< HEAD
+        ("st_isvalid", st_is_valid_impl()),
         ("st_isvalidreason", st_is_valid_reason_impl()),
-=======
-        ("st_isvalid", st_is_valid_impl()),
->>>>>>> 6ba858bb
     ]
 }