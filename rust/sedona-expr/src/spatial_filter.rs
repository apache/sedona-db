// Licensed to the Apache Software Foundation (ASF) under one
// or more contributor license agreements.  See the NOTICE file
// distributed with this work for additional information
// regarding copyright ownership.  The ASF licenses this file
// to you under the Apache License, Version 2.0 (the
// "License"); you may not use this file except in compliance
// with the License.  You may obtain a copy of the License at
//
//   http://www.apache.org/licenses/LICENSE-2.0
//
// Unless required by applicable law or agreed to in writing,
// software distributed under the License is distributed on an
// "AS IS" BASIS, WITHOUT WARRANTIES OR CONDITIONS OF ANY
// KIND, either express or implied.  See the License for the
// specific language governing permissions and limitations
// under the License.
use std::sync::Arc;

use arrow_schema::{DataType, Schema};
use datafusion_common::{DataFusionError, Result, ScalarValue};
use datafusion_expr::Operator;
use datafusion_physical_expr::{
    expressions::{BinaryExpr, Column, Literal},
    PhysicalExpr, ScalarFunctionExpr,
};
use geo_traits::Dimensions;
use sedona_common::sedona_internal_err;
use sedona_geometry::{bounding_box::BoundingBox, bounds::wkb_bounds_xy, interval::IntervalTrait};
use sedona_schema::{datatypes::SedonaType, matchers::ArgMatcher};

use crate::{
    statistics::GeoStatistics,
    utils::{parse_distance_predicate, ParsedDistancePredicate},
};

/// Simplified parsed spatial filter
///
/// This enumerator represents a parsed version of the [PhysicalExpr] provided as a
/// filter to an implementation of a table provider or file opener. This is intended
/// as a means by which to process an arbitrary PhysicalExpr against column statistics
/// to attempt pruning unnecessary files or parts of files specifically with respect
/// to a spatial filter (i.e., non-spatial filters we leave to an underlying
/// implementation).
#[derive(Debug)]
pub enum SpatialFilter {
    /// ST_Intersects(\<column\>, \<literal\>) or ST_Intersects(\<literal\>, \<column\>)
    Intersects(Column, BoundingBox),
    /// ST_Covers(\<column\>, \<literal\>) or ST_Covers(\<literal\>, \<column\>)
    Covers(Column, BoundingBox),
    /// ST_HasZ(\<column\>)
    HasZ(Column),
    /// Logical AND
    And(Box<SpatialFilter>, Box<SpatialFilter>),
    /// Logical OR
    Or(Box<SpatialFilter>, Box<SpatialFilter>),
    /// A literal FALSE, which is never true
    LiteralFalse,
    /// An expression we don't know about, which we assume could be true
    Unknown,
}

impl SpatialFilter {
    /// Returns true if there is any chance the expression might be true
    ///
    /// In other words, returns false if and only if the expression is guaranteed
    /// to be false.
    pub fn evaluate(&self, table_stats: &[GeoStatistics]) -> bool {
        match self {
            SpatialFilter::Intersects(column, bounds) => {
                Self::evaluate_intersects_bbox(&table_stats[column.index()], bounds)
            }
            SpatialFilter::Covers(column, bounds) => {
                Self::evaluate_covers_bbox(&table_stats[column.index()], bounds)
            }
            SpatialFilter::HasZ(column) => Self::evaluate_has_z(&table_stats[column.index()]),
            SpatialFilter::And(lhs, rhs) => Self::evaluate_and(lhs, rhs, table_stats),
            SpatialFilter::Or(lhs, rhs) => Self::evaluate_or(lhs, rhs, table_stats),
            SpatialFilter::LiteralFalse => false,
            SpatialFilter::Unknown => true,
        }
    }

    fn evaluate_intersects_bbox(column_stats: &GeoStatistics, bounds: &BoundingBox) -> bool {
        if let Some(bbox) = column_stats.bbox() {
            bbox.intersects(bounds)
        } else {
            true
        }
    }

    fn evaluate_covers_bbox(column_stats: &GeoStatistics, bounds: &BoundingBox) -> bool {
        if let Some(bbox) = column_stats.bbox() {
            bbox.contains(bounds)
        } else {
            true
        }
    }

    fn evaluate_has_z(column_stats: &GeoStatistics) -> bool {
        if let Some(bbox) = column_stats.bbox() {
            if let Some(z) = bbox.z() {
                if z.is_empty() {
                    return false;
                }
            }
        }

        if let Some(geometry_types) = column_stats.geometry_types() {
            for geometry_type in geometry_types {
                match geometry_type.dimensions() {
                    Dimensions::Xyz | Dimensions::Xyzm => return true,
                    _ => {}
                }
            }

            return false;
        }

        true
    }

    fn evaluate_and(lhs: &Self, rhs: &Self, table_stats: &[GeoStatistics]) -> bool {
        let maybe_lhs = lhs.evaluate(table_stats);
        let maybe_rhs = rhs.evaluate(table_stats);
        maybe_lhs && maybe_rhs
    }

    fn evaluate_or(lhs: &Self, rhs: &Self, table_stats: &[GeoStatistics]) -> bool {
        let maybe_lhs = lhs.evaluate(table_stats);
        let maybe_rhs = rhs.evaluate(table_stats);
        maybe_lhs || maybe_rhs
    }

    /// Construct a SpatialPredicate from a [PhysicalExpr]
    ///
    /// Parses expr to extract known expressions we can evaluate against statistics.
    pub fn try_from_expr(expr: &Arc<dyn PhysicalExpr>) -> Result<Self> {
        if let Some(spatial_filter) = Self::try_from_range_predicate(expr)? {
            Ok(spatial_filter)
        } else if let Some(spatial_filter) = Self::try_from_distance_predicate(expr)? {
            Ok(spatial_filter)
        } else if let Some(binary_expr) = expr.as_any().downcast_ref::<BinaryExpr>() {
            match binary_expr.op() {
                Operator::And => Ok(Self::And(
                    Box::new(Self::try_from_expr(binary_expr.left())?),
                    Box::new(Self::try_from_expr(binary_expr.right())?),
                )),
                Operator::Or => Ok(Self::Or(
                    Box::new(Self::try_from_expr(binary_expr.left())?),
                    Box::new(Self::try_from_expr(binary_expr.right())?),
                )),
                // Not a binary expression we know about
                _ => Ok(Self::Unknown),
            }
        } else if let Some(literal) = expr.as_any().downcast_ref::<Literal>() {
            if let ScalarValue::Boolean(Some(value)) = literal.value() {
                match value {
                    true => Ok(Self::Unknown),
                    false => Ok(Self::LiteralFalse),
                }
            } else {
                // Not a literal we know about
                Ok(Self::Unknown)
            }
        } else {
            // Not an expression we know about
            Ok(Self::Unknown)
        }
    }

    fn try_from_range_predicate(expr: &Arc<dyn PhysicalExpr>) -> Result<Option<Self>> {
        let Some(scalar_fun) = expr.as_any().downcast_ref::<ScalarFunctionExpr>() else {
            return Ok(None);
        };

        let raw_args = scalar_fun.args();
        let args = parse_args(raw_args);
        let fun_name = scalar_fun.fun().name();
        match fun_name {
<<<<<<< HEAD
            "st_intersects" | "st_touches" => {
=======
            "st_intersects" | "st_equals" | "st_touches" | "st_crosses" | "st_overlaps" => {
>>>>>>> bb526b7f
                if args.len() != 2 {
                    return sedona_internal_err!("unexpected argument count in filter evaluation");
                }

                match (&args[0], &args[1]) {
                    (ArgRef::Col(column), ArgRef::Lit(literal))
                    | (ArgRef::Lit(literal), ArgRef::Col(column)) => {
                        if !is_prunable_geospatial_literal(literal) {
                            return Ok(Some(Self::Unknown));
                        }
                        match literal_bounds(literal) {
                            Ok(literal_bounds) => {
                                Ok(Some(Self::Intersects(column.clone(), literal_bounds)))
                            }
                            Err(e) => Err(DataFusionError::External(Box::new(e))),
                        }
                    }
                    // Not between a literal and a column
                    _ => Ok(Some(Self::Unknown)),
                }
            }
            "st_equals" => {
                if args.len() != 2 {
                    return sedona_internal_err!("unexpected argument count in filter evaluation");
                }

                match (&args[0], &args[1]) {
                    (ArgRef::Col(column), ArgRef::Lit(literal))
                    | (ArgRef::Lit(literal), ArgRef::Col(column)) => {
                        if !is_prunable_geospatial_literal(literal) {
                            return Ok(Some(Self::Unknown));
                        }
                        match literal_bounds(literal) {
                            Ok(literal_bounds) => {
                                Ok(Some(Self::Covers(column.clone(), literal_bounds)))
                            }
                            Err(e) => Err(DataFusionError::External(Box::new(e))),
                        }
                    }
                    // Not between a literal and a column
                    _ => Ok(Some(Self::Unknown)),
                }
            }
            "st_within" | "st_covered_by" | "st_coveredby" => {
                if args.len() != 2 {
                    return sedona_internal_err!("unexpected argument count in filter evaluation");
                }

                match (&args[0], &args[1]) {
                    (ArgRef::Col(column), ArgRef::Lit(literal)) => {
                        // column within/covered_by literal -> Intersects filter
                        if !is_prunable_geospatial_literal(literal) {
                            return Ok(Some(Self::Unknown));
                        }
                        match literal_bounds(literal) {
                            Ok(literal_bounds) => {
                                Ok(Some(Self::Intersects(column.clone(), literal_bounds)))
                            }
                            Err(e) => Err(DataFusionError::External(Box::new(e))),
                        }
                    }
                    (ArgRef::Lit(literal), ArgRef::Col(column)) => {
                        // literal within/covered_by column -> Covers filter
                        if !is_prunable_geospatial_literal(literal) {
                            return Ok(Some(Self::Unknown));
                        }
                        match literal_bounds(literal) {
                            Ok(literal_bounds) => {
                                Ok(Some(Self::Covers(column.clone(), literal_bounds)))
                            }
                            Err(e) => Err(DataFusionError::External(Box::new(e))),
                        }
                    }
                    // Not between a literal and a column
                    _ => Ok(Some(Self::Unknown)),
                }
            }
            "st_contains" | "st_covers" => {
                if args.len() != 2 {
                    return sedona_internal_err!("unexpected argument count in filter evaluation");
                }

                match (&args[0], &args[1]) {
                    (ArgRef::Col(column), ArgRef::Lit(literal)) => {
                        // column contains/covers literal -> Covers filter
                        // (column's bbox must fully cover literal's bbox)
                        if !is_prunable_geospatial_literal(literal) {
                            return Ok(Some(Self::Unknown));
                        }
                        match literal_bounds(literal) {
                            Ok(literal_bounds) => {
                                Ok(Some(Self::Covers(column.clone(), literal_bounds)))
                            }
                            Err(e) => Err(DataFusionError::External(Box::new(e))),
                        }
                    }
                    (ArgRef::Lit(literal), ArgRef::Col(column)) => {
                        // literal contains/covers column -> Intersects filter
                        // (if literal contains column, they must at least intersect)
                        if !is_prunable_geospatial_literal(literal) {
                            return Ok(Some(Self::Unknown));
                        }
                        match literal_bounds(literal) {
                            Ok(literal_bounds) => {
                                Ok(Some(Self::Intersects(column.clone(), literal_bounds)))
                            }
                            Err(e) => Err(DataFusionError::External(Box::new(e))),
                        }
                    }
                    // Not between a literal and a column
                    _ => Ok(Some(Self::Unknown)),
                }
            }
            "st_hasz" => {
                if args.len() != 1 {
                    return sedona_internal_err!("unexpected argument count in filter evaluation");
                }

                match &args[0] {
                    ArgRef::Col(column) => Ok(Some(Self::HasZ(column.clone()))),
                    _ => Ok(Some(Self::Unknown)),
                }
            }
            _ => Ok(None),
        }
    }

    fn try_from_distance_predicate(expr: &Arc<dyn PhysicalExpr>) -> Result<Option<Self>> {
        let Some(ParsedDistancePredicate {
            arg0,
            arg1,
            arg_distance,
        }) = parse_distance_predicate(expr)
        else {
            return Ok(None);
        };

        let raw_args = [arg0, arg1, arg_distance];
        let args = parse_args(&raw_args);

        match (&args[0], &args[1], &args[2]) {
            (ArgRef::Col(column), ArgRef::Lit(literal), ArgRef::Lit(distance))
            | (ArgRef::Lit(literal), ArgRef::Col(column), ArgRef::Lit(distance)) => {
                if !is_prunable_geospatial_literal(literal) {
                    return Ok(Some(Self::Unknown));
                }
                match (
                    literal_bounds(literal),
                    distance.value().cast_to(&DataType::Float64)?,
                ) {
                    (Ok(literal_bounds), distance_scalar_value) => {
                        let ScalarValue::Float64(Some(dist)) = distance_scalar_value else {
                            return Ok(None);
                        };
                        if dist.is_nan() || dist < 0.0 {
                            return Ok(None);
                        }
                        let expanded_bounds = literal_bounds.expand_by(dist);
                        Ok(Some(Self::Intersects(column.clone(), expanded_bounds)))
                    }
                    (Err(e), _) => Err(DataFusionError::External(Box::new(e))),
                }
            }
            // Not between a literal and a column
            _ => Ok(Some(Self::Unknown)),
        }
    }
}

/// Internal utility to help match physical expression types
enum ArgRef<'a> {
    Col(Column),
    Lit(&'a Literal),
    Other,
}

/// Our current spatial data pruning implementation does not correctly handle geography data.
/// We therefore only consider geometry data type for pruning.
fn is_prunable_geospatial_literal(literal: &Literal) -> bool {
    let Ok(literal_field) = literal.return_field(&Schema::empty()) else {
        return false;
    };
    let Ok(sedona_type) = SedonaType::from_storage_field(&literal_field) else {
        return false;
    };
    let matcher = ArgMatcher::is_geometry();
    matcher.match_type(&sedona_type)
}

fn literal_bounds(literal: &Literal) -> Result<BoundingBox> {
    let literal_field = literal.return_field(&Schema::empty())?;
    let sedona_type = SedonaType::from_storage_field(&literal_field)?;
    match &sedona_type {
        SedonaType::Wkb(_, _) | SedonaType::WkbView(_, _) => match literal.value() {
            ScalarValue::Binary(maybe_vec) | ScalarValue::BinaryView(maybe_vec) => {
                if let Some(vec) = maybe_vec {
                    return wkb_bounds_xy(vec).map_err(|e| DataFusionError::External(Box::new(e)));
                }
            }
            _ => {}
        },
        _ => {}
    }

    sedona_internal_err!("Unexpected scalar type in filter expression ({literal:?})")
}

fn parse_args(args: &[Arc<dyn PhysicalExpr>]) -> Vec<ArgRef<'_>> {
    args.iter()
        .map(|arg| {
            if let Some(column) = arg.as_any().downcast_ref::<Column>() {
                ArgRef::Col(column.clone())
            } else if let Some(literal) = arg.as_any().downcast_ref::<Literal>() {
                ArgRef::Lit(literal)
            } else {
                ArgRef::Other
            }
        })
        .collect::<Vec<_>>()
}

#[cfg(test)]
mod test {
    use arrow_schema::{DataType, Field};
    use datafusion_expr::{ScalarUDF, Signature, SimpleScalarUDF, Volatility};
    use rstest::rstest;
    use sedona_geometry::{bounding_box::BoundingBox, interval::Interval};
    use sedona_schema::datatypes::{WKB_GEOGRAPHY, WKB_GEOMETRY};
    use sedona_testing::create::create_scalar;

    use super::*;

    fn dummy_st_hasz() -> ScalarUDF {
        SimpleScalarUDF::new_with_signature(
            "st_hasz",
            Signature::any(2, Volatility::Immutable),
            DataType::Boolean,
            Arc::new(|_args| Ok(ScalarValue::Boolean(Some(true)).into())),
        )
        .into()
    }

    fn dummy_unrelated() -> ScalarUDF {
        SimpleScalarUDF::new_with_signature(
            "st_not_a_predicate",
            Signature::any(2, Volatility::Immutable),
            DataType::Boolean,
            Arc::new(|_args| Ok(ScalarValue::Boolean(Some(true)).into())),
        )
        .into()
    }

    fn create_dummy_spatial_function(name: &str, arg_count: usize) -> ScalarUDF {
        SimpleScalarUDF::new_with_signature(
            name,
            Signature::any(arg_count, Volatility::Immutable),
            DataType::Boolean,
            Arc::new(|_args| Ok(ScalarValue::Boolean(Some(true)).into())),
        )
        .into()
    }

    #[test]
    fn predicate_intersects() {
        let storage_field = WKB_GEOMETRY.to_storage_field("", true).unwrap();
        let literal = Literal::new_with_metadata(
            create_scalar(Some("POINT (1 2)"), &WKB_GEOMETRY),
            Some(storage_field.metadata().into()),
        );
        let bounds = literal_bounds(&literal).unwrap();

        let stats_no_info = [GeoStatistics::unspecified()];
        let stats_intersecting = [
            GeoStatistics::unspecified().with_bbox(Some(BoundingBox::xy((0.5, 1.5), (1.5, 2.5))))
        ];
        let col0 = Column::new("col0", 0);

        assert!(SpatialFilter::Intersects(col0.clone(), bounds.clone()).evaluate(&stats_no_info));
        assert!(
            SpatialFilter::Intersects(col0.clone(), bounds.clone()).evaluate(&stats_intersecting)
        );

        let stats_empty_bbox = [GeoStatistics::unspecified()
            .with_bbox(Some(BoundingBox::xy(Interval::empty(), Interval::empty())))];

        assert!(
            !SpatialFilter::Intersects(col0.clone(), bounds.clone()).evaluate(&stats_empty_bbox)
        );

        let unrelated_literal = Literal::new(ScalarValue::Null);

        let err = literal_bounds(&unrelated_literal).unwrap_err();
        assert!(err
            .message()
            .contains("Unexpected scalar type in filter expression"));
    }

    #[test]
    fn predicate_covers() {
        let storage_field = WKB_GEOMETRY.to_storage_field("", true).unwrap();
        let literal = Literal::new_with_metadata(
            create_scalar(Some("POLYGON ((0 0, 4 0, 4 4, 0 4, 0 0))"), &WKB_GEOMETRY),
            Some(storage_field.metadata().into()),
        );
        let bounds = literal_bounds(&literal).unwrap();

        let stats_no_info = [GeoStatistics::unspecified()];
        let stats_covered =
            [GeoStatistics::unspecified().with_bbox(Some(BoundingBox::xy((0, 4), (0, 4))))];
        let stats_not_covered = [
            GeoStatistics::unspecified().with_bbox(Some(BoundingBox::xy((3.0, 3.0), (5.0, 5.0))))
        ];
        let col0 = Column::new("col0", 0);

        // Covers should return true when column bbox is fully contained in literal bounds
        assert!(SpatialFilter::Covers(col0.clone(), bounds.clone()).evaluate(&stats_no_info));
        assert!(SpatialFilter::Covers(col0.clone(), bounds.clone()).evaluate(&stats_covered));
        assert!(!SpatialFilter::Covers(col0.clone(), bounds.clone()).evaluate(&stats_not_covered));
    }

    #[test]
    fn predicate_has_z() {
        let col0 = Column::new("col0", 0);
        let has_z = SpatialFilter::HasZ(col0.clone());

        let stats_z_geometry_types = [GeoStatistics::unspecified()
            .try_with_str_geometry_types(Some(&["POINT Z"]))
            .unwrap()];
        let stats_z_bbox = [
            GeoStatistics::unspecified().with_bbox(Some(BoundingBox::xyzm(
                (0, 1),
                (2, 3),
                Some((4, 5).into()),
                None,
            ))),
        ];
        let stats_no_info = [GeoStatistics::unspecified()];

        assert!(has_z.evaluate(&stats_z_geometry_types));
        assert!(has_z.evaluate(&stats_z_bbox));
        assert!(has_z.evaluate(&stats_no_info));

        let stats_no_z_geometry_types = [GeoStatistics::unspecified()
            .try_with_str_geometry_types(Some(&["POINT"]))
            .unwrap()];
        let stats_no_z_bbox = [
            GeoStatistics::unspecified().with_bbox(Some(BoundingBox::xyzm(
                (0, 1),
                (2, 3),
                Some(Interval::empty()),
                None,
            ))),
        ];

        assert!(!has_z.evaluate(&stats_no_z_geometry_types));
        assert!(!has_z.evaluate(&stats_no_z_bbox));
    }

    #[test]
    fn predicate_other() {
        assert!(!SpatialFilter::LiteralFalse.evaluate(&[]));
        assert!(SpatialFilter::Unknown.evaluate(&[]));

        assert!(SpatialFilter::And(
            Box::new(SpatialFilter::Unknown),
            Box::new(SpatialFilter::Unknown)
        )
        .evaluate(&[]));

        assert!(!SpatialFilter::And(
            Box::new(SpatialFilter::Unknown),
            Box::new(SpatialFilter::LiteralFalse)
        )
        .evaluate(&[]));

        assert!(SpatialFilter::Or(
            Box::new(SpatialFilter::Unknown),
            Box::new(SpatialFilter::Unknown)
        )
        .evaluate(&[]));

        assert!(SpatialFilter::Or(
            Box::new(SpatialFilter::Unknown),
            Box::new(SpatialFilter::LiteralFalse)
        )
        .evaluate(&[]));

        assert!(!SpatialFilter::Or(
            Box::new(SpatialFilter::LiteralFalse),
            Box::new(SpatialFilter::LiteralFalse)
        )
        .evaluate(&[]));
    }

    #[test]
    fn predicate_from_expr_errors() {
        let literal: Arc<dyn PhysicalExpr> = Arc::new(Literal::new(ScalarValue::Null));
        let unrelated = dummy_unrelated();

        // Not a scalar function
        assert!(matches!(
            SpatialFilter::try_from_expr(&literal).unwrap(),
            SpatialFilter::Unknown
        ));

        // Not a predicate
        let expr_no_args: Arc<dyn PhysicalExpr> = Arc::new(ScalarFunctionExpr::new(
            "intersects",
            Arc::new(unrelated),
            vec![],
            Arc::new(Field::new("", DataType::Boolean, true)),
        ));
        assert!(matches!(
            SpatialFilter::try_from_expr(&expr_no_args).unwrap(),
            SpatialFilter::Unknown
        ));
    }

    #[rstest]
<<<<<<< HEAD
    fn predicate_from_expr_intersects_touches_functions(
        #[values("st_intersects", "st_touches")] func_name: &str,
=======
    fn predicate_from_expr_commutative_functions(
        #[values(
            "st_intersects",
            "st_equals",
            "st_touches",
            "st_crosses",
            "st_overlaps"
        )]
        func_name: &str,
>>>>>>> bb526b7f
    ) {
        let column: Arc<dyn PhysicalExpr> = Arc::new(Column::new("geometry", 0));
        let storage_field = WKB_GEOMETRY.to_storage_field("", true).unwrap();
        let literal: Arc<dyn PhysicalExpr> = Arc::new(Literal::new_with_metadata(
            create_scalar(Some("POLYGON ((0 0, 2 0, 2 2, 0 2, 0 0))"), &WKB_GEOMETRY),
            Some(storage_field.metadata().into()),
        ));

        // Test functions that should result in Intersects filter
        let func = create_dummy_spatial_function(func_name, 2);
        let expr: Arc<dyn PhysicalExpr> = Arc::new(ScalarFunctionExpr::new(
            func_name,
            Arc::new(func.clone()),
            vec![column.clone(), literal.clone()],
            Arc::new(Field::new("", DataType::Boolean, true)),
        ));
        let predicate = SpatialFilter::try_from_expr(&expr).unwrap();
        assert!(
            matches!(predicate, SpatialFilter::Intersects(_, _)),
            "Function {func_name} should produce Intersects filter"
        );

        // Test reversed argument order
        let expr_reversed: Arc<dyn PhysicalExpr> = Arc::new(ScalarFunctionExpr::new(
            func_name,
            Arc::new(func),
            vec![literal.clone(), column.clone()],
            Arc::new(Field::new("", DataType::Boolean, true)),
        ));
        let predicate_reversed = SpatialFilter::try_from_expr(&expr_reversed).unwrap();
        assert!(
            matches!(predicate_reversed, SpatialFilter::Intersects(_, _)),
            "Function {func_name} with reversed args should produce Intersects filter"
        );
    }

    #[rstest]
    fn predicate_from_expr_equals_function(#[values("st_equals")] func_name: &str) {
        let column: Arc<dyn PhysicalExpr> = Arc::new(Column::new("geometry", 0));
        let storage_field = WKB_GEOMETRY.to_storage_field("", true).unwrap();
        let literal: Arc<dyn PhysicalExpr> = Arc::new(Literal::new_with_metadata(
            create_scalar(Some("POLYGON ((0 0, 2 0, 2 2, 0 2, 0 0))"), &WKB_GEOMETRY),
            Some(storage_field.metadata().into()),
        ));

        // Test functions that should result in Covers filter
        let func = create_dummy_spatial_function(func_name, 2);
        let expr: Arc<dyn PhysicalExpr> = Arc::new(ScalarFunctionExpr::new(
            func_name,
            Arc::new(func.clone()),
            vec![column.clone(), literal.clone()],
            Arc::new(Field::new("", DataType::Boolean, true)),
        ));
        let predicate = SpatialFilter::try_from_expr(&expr).unwrap();
        assert!(
            matches!(predicate, SpatialFilter::Covers(_, _)),
            "Function {func_name} should produce Covers filter"
        );

        // Test reversed argument order
        let expr_reversed: Arc<dyn PhysicalExpr> = Arc::new(ScalarFunctionExpr::new(
            func_name,
            Arc::new(func),
            vec![literal.clone(), column.clone()],
            Arc::new(Field::new("", DataType::Boolean, true)),
        ));
        let predicate_reversed = SpatialFilter::try_from_expr(&expr_reversed).unwrap();
        assert!(
            matches!(predicate_reversed, SpatialFilter::Covers(_, _)),
            "Function {func_name} with reversed args should produce Covers filter"
        );
    }

    #[rstest]
    fn predicate_from_expr_within_covered_by_functions(
        #[values("st_within", "st_covered_by", "st_coveredby")] func_name: &str,
    ) {
        let column: Arc<dyn PhysicalExpr> = Arc::new(Column::new("geometry", 0));
        let storage_field = WKB_GEOMETRY.to_storage_field("", true).unwrap();
        let literal: Arc<dyn PhysicalExpr> = Arc::new(Literal::new_with_metadata(
            create_scalar(Some("POLYGON ((0 0, 2 0, 2 2, 0 2, 0 0))"), &WKB_GEOMETRY),
            Some(storage_field.metadata().into()),
        ));

        // Test functions that should result in CoveredBy filter when column is first arg
        let func = create_dummy_spatial_function(func_name, 2);
        let expr: Arc<dyn PhysicalExpr> = Arc::new(ScalarFunctionExpr::new(
            func_name,
            Arc::new(func.clone()),
            vec![column.clone(), literal.clone()],
            Arc::new(Field::new("", DataType::Boolean, true)),
        ));
        let predicate = SpatialFilter::try_from_expr(&expr).unwrap();
        assert!(
            matches!(predicate, SpatialFilter::Intersects(_, _)),
            "Function {func_name} should produce Intersects filter"
        );

        // Test reversed argument order: should be converted to Intersects filter
        let expr_reversed: Arc<dyn PhysicalExpr> = Arc::new(ScalarFunctionExpr::new(
            func_name,
            Arc::new(func),
            vec![literal.clone(), column.clone()],
            Arc::new(Field::new("", DataType::Boolean, true)),
        ));
        let predicate_reversed = SpatialFilter::try_from_expr(&expr_reversed).unwrap();
        assert!(
            matches!(predicate_reversed, SpatialFilter::Covers(_, _)),
            "Function {func_name} with reversed args should produce Covers filter"
        );
    }

    #[rstest]
    fn predicate_from_expr_contains_covers_functions(
        #[values("st_contains", "st_covers")] func_name: &str,
    ) {
        let column: Arc<dyn PhysicalExpr> = Arc::new(Column::new("geometry", 0));
        let storage_field = WKB_GEOMETRY.to_storage_field("", true).unwrap();
        let literal: Arc<dyn PhysicalExpr> = Arc::new(Literal::new_with_metadata(
            create_scalar(Some("POLYGON ((0 0, 2 0, 2 2, 0 2, 0 0))"), &WKB_GEOMETRY),
            Some(storage_field.metadata().into()),
        ));

        // Test functions that should result in CoveredBy filter when column is first arg
        // (column contains/covers literal -> column's bbox must fully contain literal's bbox)
        let func = create_dummy_spatial_function(func_name, 2);
        let expr: Arc<dyn PhysicalExpr> = Arc::new(ScalarFunctionExpr::new(
            func_name,
            Arc::new(func.clone()),
            vec![column.clone(), literal.clone()],
            Arc::new(Field::new("", DataType::Boolean, true)),
        ));
        let predicate = SpatialFilter::try_from_expr(&expr).unwrap();
        assert!(
            matches!(predicate, SpatialFilter::Covers(_, _)),
            "Function {func_name} should produce CoveredBy filter"
        );

        // Test reversed argument order: should be converted to Intersects filter
        // (literal contains/covers column -> they must at least intersect)
        let expr_reversed: Arc<dyn PhysicalExpr> = Arc::new(ScalarFunctionExpr::new(
            func_name,
            Arc::new(func),
            vec![literal.clone(), column.clone()],
            Arc::new(Field::new("", DataType::Boolean, true)),
        ));
        let predicate_reversed = SpatialFilter::try_from_expr(&expr_reversed).unwrap();
        assert!(
            matches!(predicate_reversed, SpatialFilter::Intersects(_, _)),
            "Function {func_name} with reversed args should produce Intersects filter"
        );
    }

    #[test]
    fn predicate_from_expr_distance_functions() {
        let column: Arc<dyn PhysicalExpr> = Arc::new(Column::new("geometry", 0));
        let storage_field = WKB_GEOMETRY.to_storage_field("", true).unwrap();
        let literal: Arc<dyn PhysicalExpr> = Arc::new(Literal::new_with_metadata(
            create_scalar(Some("POINT (1 2)"), &WKB_GEOMETRY),
            Some(storage_field.metadata().into()),
        ));
        let distance_literal: Arc<dyn PhysicalExpr> =
            Arc::new(Literal::new(ScalarValue::Float64(Some(100.0))));

        // Test ST_DWithin function
        let st_dwithin = create_dummy_spatial_function("st_dwithin", 3);
        let dwithin_expr: Arc<dyn PhysicalExpr> = Arc::new(ScalarFunctionExpr::new(
            "st_dwithin",
            Arc::new(st_dwithin.clone()),
            vec![column.clone(), literal.clone(), distance_literal.clone()],
            Arc::new(Field::new("", DataType::Boolean, true)),
        ));
        let predicate = SpatialFilter::try_from_expr(&dwithin_expr).unwrap();
        assert!(
            matches!(predicate, SpatialFilter::Intersects(_, _)),
            "ST_DWithin should produce Intersects filter with expanded bounds"
        );

        // Test ST_DWithin with reversed geometry arguments
        let dwithin_expr_reversed: Arc<dyn PhysicalExpr> = Arc::new(ScalarFunctionExpr::new(
            "st_dwithin",
            Arc::new(st_dwithin),
            vec![literal.clone(), column.clone(), distance_literal.clone()],
            Arc::new(Field::new("", DataType::Boolean, true)),
        ));
        let predicate_reversed = SpatialFilter::try_from_expr(&dwithin_expr_reversed).unwrap();
        assert!(
            matches!(predicate_reversed, SpatialFilter::Intersects(_, _)),
            "ST_DWithin with reversed args should produce Intersects filter"
        );

        // Test ST_Distance <= threshold
        let st_distance = create_dummy_spatial_function("st_distance", 2);
        let distance_expr: Arc<dyn PhysicalExpr> = Arc::new(ScalarFunctionExpr::new(
            "st_distance",
            Arc::new(st_distance.clone()),
            vec![column.clone(), literal.clone()],
            Arc::new(Field::new("", DataType::Boolean, true)),
        ));
        let comparison_expr: Arc<dyn PhysicalExpr> = Arc::new(BinaryExpr::new(
            distance_expr.clone(),
            Operator::LtEq,
            distance_literal.clone(),
        ));
        let predicate = SpatialFilter::try_from_expr(&comparison_expr).unwrap();
        assert!(
            matches!(predicate, SpatialFilter::Intersects(_, _)),
            "ST_Distance <= threshold should produce Intersects filter"
        );

        // Test threshold >= ST_Distance
        let comparison_expr_reversed: Arc<dyn PhysicalExpr> = Arc::new(BinaryExpr::new(
            distance_literal.clone(),
            Operator::GtEq,
            distance_expr.clone(),
        ));
        let predicate_reversed = SpatialFilter::try_from_expr(&comparison_expr_reversed).unwrap();
        assert!(
            matches!(predicate_reversed, SpatialFilter::Intersects(_, _)),
            "threshold >= ST_Distance should produce Intersects filter"
        );

        // Test with negative distance (should be treated as Unknown)
        let negative_distance: Arc<dyn PhysicalExpr> =
            Arc::new(Literal::new(ScalarValue::Float64(Some(-10.0))));
        let st_dwithin = create_dummy_spatial_function("st_dwithin", 3);
        let dwithin_expr: Arc<dyn PhysicalExpr> = Arc::new(ScalarFunctionExpr::new(
            "st_dwithin",
            Arc::new(st_dwithin.clone()),
            vec![column.clone(), literal.clone(), negative_distance],
            Arc::new(Field::new("", DataType::Boolean, true)),
        ));
        let predicate = SpatialFilter::try_from_expr(&dwithin_expr).unwrap();
        assert!(
            matches!(predicate, SpatialFilter::Unknown),
            "Negative distance should result in Unknown filter"
        );

        // Test with NaN distance (should be treated as Unknown)
        let nan_distance: Arc<dyn PhysicalExpr> =
            Arc::new(Literal::new(ScalarValue::Float64(Some(f64::NAN))));
        let dwithin_expr_nan: Arc<dyn PhysicalExpr> = Arc::new(ScalarFunctionExpr::new(
            "st_dwithin",
            Arc::new(st_dwithin),
            vec![column.clone(), literal.clone(), nan_distance],
            Arc::new(Field::new("", DataType::Boolean, true)),
        ));
        let predicate_nan = SpatialFilter::try_from_expr(&dwithin_expr_nan).unwrap();
        assert!(
            matches!(predicate_nan, SpatialFilter::Unknown),
            "NaN distance should result in Unknown filter"
        );
    }

    #[rstest]
    fn predicate_from_spatial_relation_function_errors(
        #[values(
            "st_intersects",
            "st_equals",
            "st_touches",
            "st_contains",
            "st_covers",
            "st_within",
            "st_covered_by",
            "st_coveredby",
            "st_crosses",
            "st_overlaps"
        )]
        func_name: &str,
    ) {
        let literal: Arc<dyn PhysicalExpr> = Arc::new(Literal::new(ScalarValue::Null));
        let st_intersects = create_dummy_spatial_function(func_name, 2);

        // Wrong number of args
        let expr_no_args: Arc<dyn PhysicalExpr> = Arc::new(ScalarFunctionExpr::new(
            "intersects",
            Arc::new(st_intersects.clone()),
            vec![],
            Arc::new(Field::new("", DataType::Boolean, true)),
        ));
        assert!(SpatialFilter::try_from_expr(&expr_no_args)
            .unwrap_err()
            .message()
            .contains("unexpected argument count"));

        // Unsupported arg types
        let expr_wrong_types: Arc<dyn PhysicalExpr> = Arc::new(ScalarFunctionExpr::new(
            "intersects",
            Arc::new(st_intersects.clone()),
            vec![literal.clone(), literal.clone()],
            Arc::new(Field::new("", DataType::Boolean, true)),
        ));
        assert!(matches!(
            SpatialFilter::try_from_expr(&expr_wrong_types).unwrap(),
            SpatialFilter::Unknown
        ));
    }

    #[rstest]
    fn range_predicate_involving_geography_should_be_transformed_to_unknown(
        #[values(
            "st_intersects",
            "st_equals",
            "st_touches",
            "st_contains",
            "st_covers",
            "st_within",
            "st_covered_by",
            "st_coveredby",
            "st_crosses",
            "st_overlaps"
        )]
        func_name: &str,
    ) {
        let column: Arc<dyn PhysicalExpr> = Arc::new(Column::new("geometry", 0));
        let storage_field = WKB_GEOGRAPHY.to_storage_field("", true).unwrap();
        let literal: Arc<dyn PhysicalExpr> = Arc::new(Literal::new_with_metadata(
            create_scalar(Some("POLYGON ((0 0, 2 0, 2 2, 0 2, 0 0))"), &WKB_GEOGRAPHY),
            Some(storage_field.metadata().into()),
        ));

        let func = create_dummy_spatial_function(func_name, 2);
        let expr: Arc<dyn PhysicalExpr> = Arc::new(ScalarFunctionExpr::new(
            func_name,
            Arc::new(func.clone()),
            vec![column.clone(), literal.clone()],
            Arc::new(Field::new("", DataType::Boolean, true)),
        ));
        let predicate = SpatialFilter::try_from_expr(&expr).unwrap();
        assert!(
            matches!(predicate, SpatialFilter::Unknown),
            "Function {func_name} involving geography should produce Unknown filter"
        );
    }

    #[test]
    fn distance_predicate_involving_geography_should_be_transformed_to_unknown() {
        let column: Arc<dyn PhysicalExpr> = Arc::new(Column::new("geometry", 0));
        let storage_field = WKB_GEOGRAPHY.to_storage_field("", true).unwrap();
        let literal: Arc<dyn PhysicalExpr> = Arc::new(Literal::new_with_metadata(
            create_scalar(Some("POINT (1 2)"), &WKB_GEOGRAPHY),
            Some(storage_field.metadata().into()),
        ));
        let distance_literal: Arc<dyn PhysicalExpr> =
            Arc::new(Literal::new(ScalarValue::Float64(Some(100.0))));

        // Test ST_DWithin function
        let st_dwithin = create_dummy_spatial_function("st_dwithin", 3);
        let dwithin_expr: Arc<dyn PhysicalExpr> = Arc::new(ScalarFunctionExpr::new(
            "st_dwithin",
            Arc::new(st_dwithin.clone()),
            vec![column.clone(), literal.clone(), distance_literal.clone()],
            Arc::new(Field::new("", DataType::Boolean, true)),
        ));
        let predicate = SpatialFilter::try_from_expr(&dwithin_expr).unwrap();
        assert!(
            matches!(predicate, SpatialFilter::Unknown),
            "ST_DWithin involving geography should produce Unknown filter"
        );

        // Test ST_DWithin with reversed geometry arguments
        let dwithin_expr_reversed: Arc<dyn PhysicalExpr> = Arc::new(ScalarFunctionExpr::new(
            "st_dwithin",
            Arc::new(st_dwithin),
            vec![literal.clone(), column.clone(), distance_literal.clone()],
            Arc::new(Field::new("", DataType::Boolean, true)),
        ));
        let predicate_reversed = SpatialFilter::try_from_expr(&dwithin_expr_reversed).unwrap();
        assert!(
            matches!(predicate_reversed, SpatialFilter::Unknown),
            "ST_DWithin involving geography should produce Unknown filter"
        );

        // Test ST_Distance <= threshold
        let st_distance = create_dummy_spatial_function("st_distance", 2);
        let distance_expr: Arc<dyn PhysicalExpr> = Arc::new(ScalarFunctionExpr::new(
            "st_distance",
            Arc::new(st_distance.clone()),
            vec![column.clone(), literal.clone()],
            Arc::new(Field::new("", DataType::Boolean, true)),
        ));
        let comparison_expr: Arc<dyn PhysicalExpr> = Arc::new(BinaryExpr::new(
            distance_expr.clone(),
            Operator::LtEq,
            distance_literal.clone(),
        ));
        let predicate = SpatialFilter::try_from_expr(&comparison_expr).unwrap();
        assert!(
            matches!(predicate, SpatialFilter::Unknown),
            "ST_Distance <= threshold involving geography should produce Unknown filter"
        );

        // Test threshold >= ST_Distance
        let comparison_expr_reversed: Arc<dyn PhysicalExpr> = Arc::new(BinaryExpr::new(
            distance_literal.clone(),
            Operator::GtEq,
            distance_expr.clone(),
        ));
        let predicate_reversed = SpatialFilter::try_from_expr(&comparison_expr_reversed).unwrap();
        assert!(
            matches!(predicate_reversed, SpatialFilter::Unknown),
            "threshold >= ST_Distance involving geography should produce Unknown filter"
        );
    }

    #[test]
    fn predicate_from_expr_has_z() {
        let column: Arc<dyn PhysicalExpr> = Arc::new(Column::new("geometry", 0));
        let has_z = dummy_st_hasz();

        let expr: Arc<dyn PhysicalExpr> = Arc::new(ScalarFunctionExpr::new(
            "has_z",
            Arc::new(has_z.clone()),
            vec![column.clone()],
            Arc::new(Field::new("", DataType::Boolean, true)),
        ));
        let predicate = SpatialFilter::try_from_expr(&expr).unwrap();
        assert!(matches!(predicate, SpatialFilter::HasZ(_)));
    }

    #[test]
    fn predicate_from_has_z_errors() {
        let literal: Arc<dyn PhysicalExpr> = Arc::new(Literal::new(ScalarValue::Null));
        let has_z = dummy_st_hasz();

        let expr_no_args: Arc<dyn PhysicalExpr> = Arc::new(ScalarFunctionExpr::new(
            "has_z",
            Arc::new(has_z.clone()),
            vec![],
            Arc::new(Field::new("", DataType::Boolean, true)),
        ));
        assert!(SpatialFilter::try_from_expr(&expr_no_args)
            .unwrap_err()
            .message()
            .contains("unexpected argument count"));

        // Wrong arg types
        let expr_wrong_types: Arc<dyn PhysicalExpr> = Arc::new(ScalarFunctionExpr::new(
            "intersects",
            Arc::new(has_z.clone()),
            vec![literal.clone()],
            Arc::new(Field::new("", DataType::Boolean, true)),
        ));
        assert!(matches!(
            SpatialFilter::try_from_expr(&expr_wrong_types).unwrap(),
            SpatialFilter::Unknown
        ));
    }

    #[test]
    fn predicate_from_binary() {
        let literal_false: Arc<dyn PhysicalExpr> =
            Arc::new(Literal::new(ScalarValue::Boolean(Some(false))));
        let literal_true: Arc<dyn PhysicalExpr> =
            Arc::new(Literal::new(ScalarValue::Boolean(Some(true))));
        let binary_and: Arc<dyn PhysicalExpr> = Arc::new(BinaryExpr::new(
            literal_false.clone(),
            Operator::And,
            literal_true.clone(),
        ));
        let binary_or: Arc<dyn PhysicalExpr> = Arc::new(BinaryExpr::new(
            literal_false.clone(),
            Operator::Or,
            literal_true.clone(),
        ));

        if let SpatialFilter::And(lhs, rhs) = SpatialFilter::try_from_expr(&binary_and).unwrap() {
            assert!(matches!(*lhs, SpatialFilter::LiteralFalse));
            assert!(matches!(*rhs, SpatialFilter::Unknown));
        } else {
            panic!("Parse incorrect!")
        }

        if let SpatialFilter::Or(lhs, rhs) = SpatialFilter::try_from_expr(&binary_or).unwrap() {
            assert!(matches!(*lhs, SpatialFilter::LiteralFalse));
            assert!(matches!(*rhs, SpatialFilter::Unknown));
        } else {
            panic!("Parse incorrect!")
        }
    }
}<|MERGE_RESOLUTION|>--- conflicted
+++ resolved
@@ -177,11 +177,7 @@
         let args = parse_args(raw_args);
         let fun_name = scalar_fun.fun().name();
         match fun_name {
-<<<<<<< HEAD
-            "st_intersects" | "st_touches" => {
-=======
-            "st_intersects" | "st_equals" | "st_touches" | "st_crosses" | "st_overlaps" => {
->>>>>>> bb526b7f
+            "st_intersects" | "st_touches" | "st_crosses" | "st_overlaps" => {
                 if args.len() != 2 {
                     return sedona_internal_err!("unexpected argument count in filter evaluation");
                 }
@@ -601,20 +597,8 @@
     }
 
     #[rstest]
-<<<<<<< HEAD
-    fn predicate_from_expr_intersects_touches_functions(
-        #[values("st_intersects", "st_touches")] func_name: &str,
-=======
-    fn predicate_from_expr_commutative_functions(
-        #[values(
-            "st_intersects",
-            "st_equals",
-            "st_touches",
-            "st_crosses",
-            "st_overlaps"
-        )]
-        func_name: &str,
->>>>>>> bb526b7f
+    fn predicate_from_expr_commutative_intersects_functions(
+        #[values("st_intersects", "st_touches", "st_crosses", "st_overlaps")] func_name: &str,
     ) {
         let column: Arc<dyn PhysicalExpr> = Arc::new(Column::new("geometry", 0));
         let storage_field = WKB_GEOMETRY.to_storage_field("", true).unwrap();
