# Licensed to the Apache Software Foundation (ASF) under one
# or more contributor license agreements.  See the NOTICE file
# distributed with this work for additional information
# regarding copyright ownership.  The ASF licenses this file
# to you under the Apache License, Version 2.0 (the
# "License"); you may not use this file except in compliance
# with the License.  You may obtain a copy of the License at
#
#   http://www.apache.org/licenses/LICENSE-2.0
#
# Unless required by applicable law or agreed to in writing,
# software distributed under the License is distributed on an
# "AS IS" BASIS, WITHOUT WARRANTIES OR CONDITIONS OF ANY
# KIND, either express or implied.  See the License for the
# specific language governing permissions and limitations
# under the License.
[package]
name = "sedona-raster-functions"
version.workspace = true
homepage.workspace = true
repository.workspace = true
description.workspace = true
readme.workspace = true
edition.workspace = true
rust-version.workspace = true

[lints.clippy]
result_large_err = "allow"

[dependencies]
arrow-schema = { workspace = true }
arrow-array = { workspace = true }
arrow-buffer = { workspace = true }
datafusion-common = { workspace = true }
datafusion-expr = { workspace = true }
sedona-common = { path = "../sedona-common" }
sedona-expr = { path = "../sedona-expr" }
sedona-raster = { path = "../sedona-raster" }
sedona-schema = { path = "../sedona-schema" }

[dev-dependencies]
<<<<<<< HEAD
rstest = { workspace = true }
sedona-testing = { path = "../sedona-testing" }
=======
criterion = { workspace = true }
sedona-testing = { path = "../sedona-testing", features = ["criterion"] }

[[bench]]
harness = false
name = "native-raster-functions"
>>>>>>> 0c23df25
<|MERGE_RESOLUTION|>--- conflicted
+++ resolved
@@ -39,14 +39,9 @@
 sedona-schema = { path = "../sedona-schema" }
 
 [dev-dependencies]
-<<<<<<< HEAD
-rstest = { workspace = true }
-sedona-testing = { path = "../sedona-testing" }
-=======
 criterion = { workspace = true }
 sedona-testing = { path = "../sedona-testing", features = ["criterion"] }
 
 [[bench]]
 harness = false
-name = "native-raster-functions"
->>>>>>> 0c23df25
+name = "native-raster-functions"