// Licensed to the Apache Software Foundation (ASF) under one
// or more contributor license agreements.  See the NOTICE file
// distributed with this work for additional information
// regarding copyright ownership.  The ASF licenses this file
// to you under the Apache License, Version 2.0 (the
// "License"); you may not use this file except in compliance
// with the License.  You may obtain a copy of the License at
//
//   http://www.apache.org/licenses/LICENSE-2.0
//
// Unless required by applicable law or agreed to in writing,
// software distributed under the License is distributed on an
// "AS IS" BASIS, WITHOUT WARRANTIES OR CONDITIONS OF ANY
// KIND, either express or implied.  See the License for the
// specific language governing permissions and limitations
// under the License.

pub(crate) mod build_side_collector;
mod knn_adapter;
pub(crate) mod spatial_index;
pub(crate) mod spatial_index_builder;

pub(crate) use build_side_collector::{
    BuildPartition, BuildSideBatchesCollector, CollectBuildSideMetrics,
};
<<<<<<< HEAD
use arrow::array::BooleanBufferBuilder;
use sedona_common::{option::SpatialJoinOptions, ExecutionMode};

// Type aliases for better readability
type SpatialRTree = RTree<f32>;
type DataIdToBatchPos = Vec<(i32, i32)>;
type RTreeBuildResult = (SpatialRTree, DataIdToBatchPos);

/// The prealloc size for the refiner reservation. This is used to reduce the frequency of growing
/// the reservation when updating the refiner memory reservation.
const REFINER_RESERVATION_PREALLOC_SIZE: usize = 10 * 1024 * 1024; // 10MB

/// Metrics for the build phase of the spatial join.
#[derive(Clone, Debug, Default)]
pub struct SpatialJoinBuildMetrics {
    /// Total time for collecting build-side of join
    pub(crate) build_time: metrics::Time,
    /// Number of batches consumed by build-side
    pub(crate) build_input_batches: metrics::Count,
    /// Number of rows consumed by build-side
    pub(crate) build_input_rows: metrics::Count,
    /// Memory used by build-side in bytes
    pub(crate) build_mem_used: metrics::Gauge,
}

impl SpatialJoinBuildMetrics {
    pub fn new(partition: usize, metrics: &ExecutionPlanMetricsSet) -> Self {
        Self {
            build_time: MetricBuilder::new(metrics).subset_time("build_time", partition),
            build_input_batches: MetricBuilder::new(metrics)
                .counter("build_input_batches", partition),
            build_input_rows: MetricBuilder::new(metrics).counter("build_input_rows", partition),
            build_mem_used: MetricBuilder::new(metrics).gauge("build_mem_used", partition),
        }
    }
}

/// Builder for constructing a SpatialIndex from geometry batches.
///
/// This builder handles:
/// 1. Accumulating geometry batches to be indexed
/// 2. Building the spatial R-tree index
/// 3. Setting up memory tracking and visited bitmaps
/// 4. Configuring prepared geometries based on execution mode
pub(crate) struct SpatialIndexBuilder {
    spatial_predicate: SpatialPredicate,
    options: SpatialJoinOptions,
    join_type: JoinType,
    probe_threads_count: usize,
    metrics: SpatialJoinBuildMetrics,

    /// Batches to be indexed
    indexed_batches: Vec<IndexedBatch>,
    /// Memory reservation for tracking the memory usage of the spatial index
    reservation: MemoryReservation,

    /// Statistics for indexed geometries
    stats: GeoStatistics,

    /// Memory pool for managing the memory usage of the spatial index
    memory_pool: Arc<dyn MemoryPool>,
}

impl SpatialIndexBuilder {
    /// Create a new builder with the given configuration.
    pub fn new(
        spatial_predicate: SpatialPredicate,
        options: SpatialJoinOptions,
        join_type: JoinType,
        probe_threads_count: usize,
        memory_pool: Arc<dyn MemoryPool>,
        metrics: SpatialJoinBuildMetrics,
    ) -> Result<Self> {
        let consumer = MemoryConsumer::new("SpatialJoinIndex");
        let reservation = consumer.register(&memory_pool);

        Ok(Self {
            spatial_predicate,
            options,
            join_type,
            probe_threads_count,
            metrics,
            indexed_batches: Vec::new(),
            reservation,
            stats: GeoStatistics::empty(),
            memory_pool,
        })
    }

    /// Add a geometry batch to be indexed.
    ///
    /// This method accumulates geometry batches that will be used to build the spatial index.
    /// Each batch contains processed geometry data along with memory usage information.
    pub fn add_batch(&mut self, indexed_batch: IndexedBatch) {
        let in_mem_size = indexed_batch.in_mem_size();
        self.indexed_batches.push(indexed_batch);
        self.reservation.grow(in_mem_size);
        self.metrics.build_mem_used.add(in_mem_size);
    }

    pub fn with_stats(&mut self, stats: GeoStatistics) -> &mut Self {
        self.stats.merge(&stats);
        self
    }

    /// Build the spatial R-tree index from collected geometry batches.
    fn build_rtree(&mut self) -> Result<RTreeBuildResult> {
        let build_timer = self.metrics.build_time.timer();

        let num_rects = self
            .indexed_batches
            .iter()
            .map(|batch| batch.rects().len())
            .sum::<usize>();

        let mut rtree_builder = RTreeBuilder::<f32>::new(num_rects as u32);
        let mut batch_pos_vec = vec![(0, 0); num_rects];
        let rtree_mem_estimate = num_rects * RTREE_MEMORY_ESTIMATE_PER_RECT;

        self.reservation
            .grow(batch_pos_vec.allocated_size() + rtree_mem_estimate);

        for (batch_idx, batch) in self.indexed_batches.iter().enumerate() {
            let rects = batch.rects();
            for (idx, rect) in rects {
                let min = rect.min();
                let max = rect.max();
                let data_idx = rtree_builder.add(min.x, min.y, max.x, max.y);
                batch_pos_vec[data_idx as usize] = (batch_idx as i32, *idx as i32);
            }
        }

        let rtree = rtree_builder.finish::<HilbertSort>();
        build_timer.done();

        self.metrics.build_mem_used.add(self.reservation.size());

        Ok((rtree, batch_pos_vec))
    }

    /// Build visited bitmaps for tracking left-side indices in outer joins.
    fn build_visited_bitmaps(&mut self) -> Result<Option<Mutex<Vec<BooleanBufferBuilder>>>> {
        if !need_produce_result_in_final(self.join_type) {
            return Ok(None);
        }

        let mut bitmaps = Vec::with_capacity(self.indexed_batches.len());
        let mut total_buffer_size = 0;

        for batch in &self.indexed_batches {
            let batch_rows = batch.batch.num_rows();
            let buffer_size = batch_rows.div_ceil(8);
            total_buffer_size += buffer_size;

            let mut bitmap = BooleanBufferBuilder::new(batch_rows);
            bitmap.append_n(batch_rows, false);
            bitmaps.push(bitmap);
        }

        self.reservation.try_grow(total_buffer_size)?;
        self.metrics.build_mem_used.add(total_buffer_size);

        Ok(Some(Mutex::new(bitmaps)))
    }

    /// Create an rtree data index to consecutive index mapping.
    fn build_geom_idx_vec(&mut self, batch_pos_vec: &Vec<(i32, i32)>) -> Vec<usize> {
        let mut num_geometries = 0;
        let mut batch_idx_offset = Vec::with_capacity(self.indexed_batches.len() + 1);
        batch_idx_offset.push(0);
        for batch in &self.indexed_batches {
            num_geometries += batch.batch.num_rows();
            batch_idx_offset.push(num_geometries);
        }

        let mut geom_idx_vec = Vec::with_capacity(batch_pos_vec.len());
        self.reservation.grow(geom_idx_vec.allocated_size());
        for (batch_idx, row_idx) in batch_pos_vec {
            // Convert (batch_idx, row_idx) to a linear, sequential index
            let batch_offset = batch_idx_offset[*batch_idx as usize];
            let prepared_idx = batch_offset + *row_idx as usize;
            geom_idx_vec.push(prepared_idx);
        }

        geom_idx_vec
    }

    /// Finish building and return the completed SpatialIndex.
    pub fn finish(mut self, schema: SchemaRef) -> Result<SpatialIndex> {
        if self.indexed_batches.is_empty() {
            return Ok(SpatialIndex::empty(
                self.spatial_predicate,
                schema,
                self.options,
                AtomicUsize::new(self.probe_threads_count),
                self.reservation,
                self.memory_pool.clone(),
            ));
        }

        let evaluator = create_operand_evaluator(&self.spatial_predicate, self.options.clone());
        let num_geoms = self
            .indexed_batches
            .iter()
            .map(|batch| batch.batch.num_rows())
            .sum::<usize>();

        let (rtree, batch_pos_vec) = self.build_rtree()?;
        let geom_idx_vec = self.build_geom_idx_vec(&batch_pos_vec);
        let visited_left_side = self.build_visited_bitmaps()?;

        let refiner = create_refiner(
            self.options.spatial_library,
            &self.spatial_predicate,
            self.options.clone(),
            num_geoms,
            self.stats,
        );
        let consumer = MemoryConsumer::new("SpatialJoinRefiner");
        let refiner_reservation = consumer.register(&self.memory_pool);
        let refiner_reservation =
            ConcurrentReservation::try_new(REFINER_RESERVATION_PREALLOC_SIZE, refiner_reservation)
                .unwrap();

        let cache_size = batch_pos_vec.len();
        let knn_components =
            KnnComponents::new(cache_size, &self.indexed_batches, self.memory_pool.clone())?;

        Ok(SpatialIndex {
            schema,
            evaluator,
            refiner,
            refiner_reservation,
            rtree,
            data_id_to_batch_pos: batch_pos_vec,
            indexed_batches: self.indexed_batches,
            geom_idx_vec,
            visited_left_side,
            probe_threads_counter: AtomicUsize::new(self.probe_threads_count),
            knn_components,
            reservation: self.reservation,
        })
    }
}

pub struct SpatialIndex {
    schema: SchemaRef,

    /// The spatial predicate evaluator for the spatial predicate.
    evaluator: Arc<dyn OperandEvaluator>,

    /// The refiner for refining the index query results.
    refiner: Arc<dyn IndexQueryResultRefiner>,

    /// Memory reservation for tracking the memory usage of the refiner
    refiner_reservation: ConcurrentReservation,

    /// R-tree index for the geometry batches. It takes MBRs as query windows and returns
    /// data indexes. These data indexes should be translated using `data_id_to_batch_pos` to get
    /// the original geometry batch index and row index, or translated using `prepared_geom_idx_vec`
    /// to get the prepared geometries array index.
    rtree: RTree<f32>,

    /// Indexed batches containing evaluated geometry arrays. It contains the original record
    /// batches and geometry arrays obtained by evaluating the geometry expression on the build side.
    indexed_batches: Vec<IndexedBatch>,
    /// An array for translating rtree data index to geometry batch index and row index
    data_id_to_batch_pos: Vec<(i32, i32)>,

    /// An array for translating rtree data index to consecutive index. Each geometry may be indexed by
    /// multiple boxes, so there could be multiple data indexes for the same geometry. A mapping for
    /// squashing the index makes it easier for persisting per-geometry auxiliary data for evaluating
    /// the spatial predicate. This is extensively used by the spatial predicate evaluators for storing
    /// prepared geometries.
    geom_idx_vec: Vec<usize>,

    /// Shared bitmap builders for visited left indices, one per batch
    visited_left_side: Option<Mutex<Vec<BooleanBufferBuilder>>>,

    /// Counter of running probe-threads, potentially able to update `bitmap`.
    /// Each time a probe thread finished probing the index, it will decrement the counter.
    /// The last finished probe thread will produce the extra output batches for unmatched
    /// build side when running left-outer joins. See also [`report_probe_completed`].
    probe_threads_counter: AtomicUsize,

    /// Shared KNN components (distance metrics and geometry cache) for efficient KNN queries
    knn_components: KnnComponents,

    /// Memory reservation for tracking the memory usage of the spatial index
    /// Cleared on `SpatialIndex` drop
    #[expect(dead_code)]
    reservation: MemoryReservation,
}

/// Indexed batch containing the original record batch and the evaluated geometry array.
pub(crate) struct IndexedBatch {
    batch: RecordBatch,
    geom_array: EvaluatedGeometryArray,
}

impl IndexedBatch {
    pub fn in_mem_size(&self) -> usize {
        // NOTE: sometimes `geom_array` will reuse the memory of `batch`, especially when
        // the expression for evaluating the geometry is a simple column reference. In this case,
        // the in_mem_size will be overestimated.
        self.batch.get_array_memory_size() + self.geom_array.in_mem_size()
    }

    pub fn wkb(&self, idx: usize) -> Option<&Wkb<'_>> {
        let wkbs = self.geom_array.wkbs();
        wkbs[idx].as_ref()
    }

    pub fn rects(&self) -> &Vec<(usize, Rect<f32>)> {
        &self.geom_array.rects
    }

    pub fn distance(&self) -> &Option<ColumnarValue> {
        &self.geom_array.distance
    }
}

#[derive(Debug)]
pub struct JoinResultMetrics {
    pub count: usize,
    pub candidate_count: usize,
}

impl SpatialIndex {
    fn empty(
        spatial_predicate: SpatialPredicate,
        schema: SchemaRef,
        options: SpatialJoinOptions,
        probe_threads_counter: AtomicUsize,
        mut reservation: MemoryReservation,
        memory_pool: Arc<dyn MemoryPool>,
    ) -> Self {
        let evaluator = create_operand_evaluator(&spatial_predicate, options.clone());
        let refiner = create_refiner(
            options.spatial_library,
            &spatial_predicate,
            options.clone(),
            0,
            GeoStatistics::empty(),
        );
        let refiner_reservation = reservation.split(0);
        let refiner_reservation = ConcurrentReservation::try_new(0, refiner_reservation).unwrap();
        let rtree = RTreeBuilder::<f32>::new(0).finish::<HilbertSort>();
        Self {
            schema,
            evaluator,
            refiner,
            refiner_reservation,
            rtree,
            data_id_to_batch_pos: Vec::new(),
            indexed_batches: Vec::new(),
            geom_idx_vec: Vec::new(),
            visited_left_side: None,
            probe_threads_counter,
            knn_components: KnnComponents::new(0, &[], memory_pool.clone()).unwrap(), // Empty index has no cache
            reservation,
        }
    }

    pub(crate) fn schema(&self) -> SchemaRef {
        self.schema.clone()
    }

    /// Create a KNN geometry accessor for accessing geometries with caching
    fn create_knn_accessor(&self) -> SedonaKnnAdapter<'_> {
        SedonaKnnAdapter::new(
            &self.indexed_batches,
            &self.data_id_to_batch_pos,
            &self.knn_components,
        )
    }

    /// Get the batch at the given index.
    pub(crate) fn get_indexed_batch(&self, batch_idx: usize) -> &RecordBatch {
        &self.indexed_batches[batch_idx].batch
    }

    /// Query the spatial index with a probe geometry to find matching build-side geometries.
    ///
    /// This method implements a two-phase spatial join query:
    /// 1. **Filter phase**: Uses the R-tree index with the probe geometry's bounding rectangle
    ///    to quickly identify candidate geometries that might satisfy the spatial predicate
    /// 2. **Refinement phase**: Evaluates the exact spatial predicate on candidates to determine
    ///    actual matches
    ///
    /// # Arguments
    /// * `probe_wkb` - The probe geometry in WKB format
    /// * `probe_rect` - The minimum bounding rectangle of the probe geometry
    /// * `distance` - Optional distance parameter for distance-based spatial predicates
    /// * `build_batch_positions` - Output vector that will be populated with (batch_idx, row_idx)
    ///   pairs for each matching build-side geometry
    ///
    /// # Returns
    /// * `JoinResultMetrics` containing the number of actual matches (`count`) and the number
    ///   of candidates from the filter phase (`candidate_count`)
    pub(crate) fn query(
        &self,
        probe_wkb: &Wkb,
        probe_rect: &Rect<f32>,
        distance: &Option<f64>,
        build_batch_positions: &mut Vec<(i32, i32)>,
    ) -> Result<JoinResultMetrics> {
        let min = probe_rect.min();
        let max = probe_rect.max();
        let mut candidates = self.rtree.search(min.x, min.y, max.x, max.y);
        if candidates.is_empty() {
            return Ok(JoinResultMetrics {
                count: 0,
                candidate_count: 0,
            });
        }

        // Sort and dedup candidates to avoid duplicate results when we index one geometry
        // using several boxes.
        candidates.sort_unstable();
        candidates.dedup();

        // Refine the candidates retrieved from the r-tree index by evaluating the actual spatial predicate
        self.refine(probe_wkb, &candidates, distance, build_batch_positions)
    }

    /// Query the spatial index for k nearest neighbors of a given geometry.
    ///
    /// This method finds the k nearest neighbors to the probe geometry using:
    /// 1. R-tree's built-in neighbors() method for efficient KNN search
    /// 2. Distance refinement using actual geometry calculations
    /// 3. Tie-breaker handling when enabled
    ///
    /// # Arguments
    ///
    /// * `probe_wkb` - WKB representation of the probe geometry
    /// * `k` - Number of nearest neighbors to find
    /// * `use_spheroid` - Whether to use spheroid distance calculation
    /// * `include_tie_breakers` - Whether to include additional results with same distance as kth neighbor
    /// * `build_batch_positions` - Output vector for matched positions
    ///
    /// # Returns
    ///
    /// * `JoinResultMetrics` containing the number of actual matches and candidates processed
    pub(crate) fn query_knn(
        &self,
        probe_wkb: &Wkb,
        k: u32,
        use_spheroid: bool,
        include_tie_breakers: bool,
        build_batch_positions: &mut Vec<(i32, i32)>,
    ) -> Result<JoinResultMetrics> {
        if k == 0 {
            return Ok(JoinResultMetrics {
                count: 0,
                candidate_count: 0,
            });
        }

        // Check if index is empty
        if self.indexed_batches.is_empty() || self.data_id_to_batch_pos.is_empty() {
            return Ok(JoinResultMetrics {
                count: 0,
                candidate_count: 0,
            });
        }

        // Convert probe WKB to geo::Geometry
        let probe_geom = match item_to_geometry(probe_wkb) {
            Ok(geom) => geom,
            Err(_) => {
                // Empty or unsupported geometries (e.g., POINT EMPTY) return empty results
                return Ok(JoinResultMetrics {
                    count: 0,
                    candidate_count: 0,
                });
            }
        };

        // Select the appropriate distance metric
        let distance_metric: &dyn DistanceMetric<f32> = if use_spheroid {
            &self.knn_components.haversine_metric
        } else {
            &self.knn_components.euclidean_metric
        };

        // Create geometry accessor for on-demand WKB decoding and caching
        let geometry_accessor = self.create_knn_accessor();

        // Use neighbors_geometry to find k nearest neighbors
        let initial_results = self.rtree.neighbors_geometry(
            &probe_geom,
            Some(k as usize),
            None, // no max_distance filter
            distance_metric,
            &geometry_accessor,
        );

        if initial_results.is_empty() {
            return Ok(JoinResultMetrics {
                count: 0,
                candidate_count: 0,
            });
        }

        let mut final_results = initial_results;
        let mut candidate_count = final_results.len();

        // Handle tie-breakers if enabled
        if include_tie_breakers && !final_results.is_empty() && k > 0 {
            // Calculate distances for the initial k results to find the k-th distance
            let mut distances_with_indices: Vec<(f64, u32)> = Vec::new();

            for &result_idx in &final_results {
                if (result_idx as usize) < self.data_id_to_batch_pos.len() {
                    if let Some(item_geom) = geometry_accessor.get_geometry(result_idx as usize) {
                        let distance = distance_metric.distance_to_geometry(&probe_geom, item_geom);
                        if let Some(distance_f64) = distance.to_f64() {
                            distances_with_indices.push((distance_f64, result_idx));
                        }
                    }
                }
            }

            // Sort by distance
            distances_with_indices
                .sort_by(|a, b| a.0.partial_cmp(&b.0).unwrap_or(std::cmp::Ordering::Equal));

            // Find the k-th distance (if we have at least k results)
            if distances_with_indices.len() >= k as usize {
                let k_idx = (k as usize)
                    .min(distances_with_indices.len())
                    .saturating_sub(1);
                let max_distance = distances_with_indices[k_idx].0;

                // For tie-breakers, create spatial envelope around probe centroid and use rtree.search()

                let probe_centroid = probe_geom.centroid().unwrap_or(Point::new(0.0, 0.0));
                let probe_x = probe_centroid.x() as f32;
                let probe_y = probe_centroid.y() as f32;
                let max_distance_f32 = match f32::from_f64(max_distance) {
                    Some(val) => val,
                    None => {
                        // If conversion fails, return empty results for this probe
                        return Ok(JoinResultMetrics {
                            count: 0,
                            candidate_count: 0,
                        });
                    }
                };

                // Create envelope bounds around probe centroid
                let min_x = probe_x - max_distance_f32;
                let min_y = probe_y - max_distance_f32;
                let max_x = probe_x + max_distance_f32;
                let max_y = probe_y + max_distance_f32;

                // Use rtree.search() with envelope bounds (like the old code)
                let expanded_results = self.rtree.search(min_x, min_y, max_x, max_y);

                candidate_count = expanded_results.len();

                // Calculate distances for all results and find ties
                let mut all_distances_with_indices: Vec<(f64, u32)> = Vec::new();

                for &result_idx in &expanded_results {
                    if (result_idx as usize) < self.data_id_to_batch_pos.len() {
                        if let Some(item_geom) = geometry_accessor.get_geometry(result_idx as usize)
                        {
                            let distance =
                                distance_metric.distance_to_geometry(&probe_geom, item_geom);
                            if let Some(distance_f64) = distance.to_f64() {
                                all_distances_with_indices.push((distance_f64, result_idx));
                            }
                        }
                    }
                }

                // Sort by distance
                all_distances_with_indices
                    .sort_by(|a, b| a.0.partial_cmp(&b.0).unwrap_or(std::cmp::Ordering::Equal));

                // Include all results up to and including those with the same distance as the k-th result
                const DISTANCE_TOLERANCE: f64 = 1e-9;
                let mut tie_breaker_results: Vec<u32> = Vec::new();

                for (i, &(distance, result_idx)) in all_distances_with_indices.iter().enumerate() {
                    if i < k as usize {
                        // Include the first k results
                        tie_breaker_results.push(result_idx);
                    } else if (distance - max_distance).abs() <= DISTANCE_TOLERANCE {
                        // Include tie-breakers (same distance as k-th result)
                        tie_breaker_results.push(result_idx);
                    } else {
                        // No more ties, stop
                        break;
                    }
                }

                final_results = tie_breaker_results;
            }
        } else {
            // When tie-breakers are disabled, limit results to exactly k
            if final_results.len() > k as usize {
                final_results.truncate(k as usize);
            }
        }

        // Convert results to build_batch_positions using existing data_id_to_batch_pos mapping
        for &result_idx in &final_results {
            if (result_idx as usize) < self.data_id_to_batch_pos.len() {
                build_batch_positions.push(self.data_id_to_batch_pos[result_idx as usize]);
            }
        }

        Ok(JoinResultMetrics {
            count: final_results.len(),
            candidate_count,
        })
    }

    fn refine(
        &self,
        probe_wkb: &Wkb,
        candidates: &[u32],
        distance: &Option<f64>,
        build_batch_positions: &mut Vec<(i32, i32)>,
    ) -> Result<JoinResultMetrics> {
        let candidate_count = candidates.len();

        let mut index_query_results = Vec::with_capacity(candidate_count);
        for data_idx in candidates {
            let pos = self.data_id_to_batch_pos[*data_idx as usize];
            let (batch_idx, row_idx) = pos;
            let indexed_batch = &self.indexed_batches[batch_idx as usize];
            let build_wkb = indexed_batch.wkb(row_idx as usize);
            let Some(build_wkb) = build_wkb else {
                continue;
            };
            let distance = self.evaluator.resolve_distance(
                indexed_batch.distance(),
                row_idx as usize,
                distance,
            )?;
            let geom_idx = self.geom_idx_vec[*data_idx as usize];
            index_query_results.push(IndexQueryResult {
                wkb: build_wkb,
                distance,
                geom_idx,
                position: pos,
            });
        }

        if index_query_results.is_empty() {
            return Ok(JoinResultMetrics {
                count: 0,
                candidate_count,
            });
        }

        let results = self.refiner.refine(probe_wkb, &index_query_results)?;
        let num_results = results.len();
        build_batch_positions.extend(results);

        // Update refiner memory reservation
        self.refiner_reservation.resize(self.refiner.mem_usage())?;

        Ok(JoinResultMetrics {
            count: num_results,
            candidate_count,
        })
    }

    /// Check if the index needs more probe statistics to determine the optimal execution mode.
    ///
    /// # Returns
    /// * `bool` - `true` if the index needs more probe statistics, `false` otherwise.
    pub(crate) fn need_more_probe_stats(&self) -> bool {
        self.refiner.need_more_probe_stats()
    }

    /// Merge the probe statistics into the index.
    ///
    /// # Arguments
    /// * `stats` - The probe statistics to merge.
    pub(crate) fn merge_probe_stats(&self, stats: GeoStatistics) {
        self.refiner.merge_probe_stats(stats);
    }

    /// Get the bitmaps for tracking visited left-side indices. The bitmaps will be updated
    /// by the spatial join stream when producing output batches during index probing phase.
    pub(crate) fn visited_left_side(&self) -> Option<&Mutex<Vec<BooleanBufferBuilder>>> {
        self.visited_left_side.as_ref()
    }

    /// Decrements counter of running threads, and returns `true`
    /// if caller is the last running thread
    pub(crate) fn report_probe_completed(&self) -> bool {
        self.probe_threads_counter.fetch_sub(1, Ordering::Relaxed) == 1
    }

    /// Get the memory usage of the refiner in bytes.
    pub(crate) fn get_refiner_mem_usage(&self) -> usize {
        self.refiner.mem_usage()
    }

    /// Get the actual execution mode used by the refiner
    pub(crate) fn get_actual_execution_mode(&self) -> ExecutionMode {
        self.refiner.actual_execution_mode()
    }
}
=======
pub(crate) use spatial_index::SpatialIndex;
pub(crate) use spatial_index_builder::{SpatialIndexBuilder, SpatialJoinBuildMetrics};
use wkb::reader::Wkb;
>>>>>>> bfb94e96

/// The result of a spatial index query
pub(crate) struct IndexQueryResult<'a, 'b> {
    pub wkb: &'b Wkb<'a>,
    pub distance: Option<f64>,
    pub geom_idx: usize,
    pub position: (i32, i32),
}

<<<<<<< HEAD
/// Synchronous version of build_index that doesn't spawn tasks
/// Used in execution contexts without async runtime support (e.g., Spark/Comet JNI)
#[allow(clippy::too_many_arguments)]
pub async fn build_index_sync(
    mut build_schema: SchemaRef,
    build_streams: Vec<SendableRecordBatchStream>,
    spatial_predicate: SpatialPredicate,
    options: SpatialJoinOptions,
    metrics_vec: Vec<SpatialJoinBuildMetrics>,
    memory_pool: Arc<dyn MemoryPool>,
    join_type: JoinType,
    probe_threads_count: usize,
) -> Result<SpatialIndex> {
    // Handle empty streams case
    if build_streams.is_empty() {
        let consumer = MemoryConsumer::new("SpatialJoinIndex");
        let reservation = consumer.register(&memory_pool);
        return Ok(SpatialIndex::empty(
            spatial_predicate,
            build_schema,
            options,
            AtomicUsize::new(probe_threads_count),
            reservation,
            memory_pool,
        ));
    }

    // Update schema from the first stream
    build_schema = build_streams.first().unwrap().schema();
    let metrics = metrics_vec.first().unwrap().clone();
    let evaluator = create_operand_evaluator(&spatial_predicate, options.clone());

    // Collect all partitions sequentially (no task spawning)
    let start_time = std::time::Instant::now();
    eprintln!("[INDEX_TIMING] Starting sequential partition collection");
    let mut all_batches = Vec::new();
    let collect_statistics = matches!(options.execution_mode, ExecutionMode::Speculative(_));

    for (partition, (stream, part_metrics)) in build_streams.into_iter().zip(metrics_vec).enumerate() {
        let partition_start = std::time::Instant::now();
        let consumer = MemoryConsumer::new(format!("SpatialJoinFetchBuild[{partition}]"));
        let reservation = consumer.register(&memory_pool);

        let partition_result = collect_build_partition_sync(
            stream,
            Arc::clone(&evaluator),
            collect_statistics,
            part_metrics,
            reservation,
        ).await?;

        eprintln!("[INDEX_TIMING] Partition {} collection took {:?}", partition, partition_start.elapsed());
        all_batches.push(partition_result);
    }
    eprintln!("[INDEX_TIMING] All partitions collected in {:?}", start_time.elapsed());

    // Build the index from collected batches - same pattern as build_index
    let index_build_start = std::time::Instant::now();
    let mut builder = SpatialIndexBuilder::new(
        spatial_predicate,
        options,
        join_type,
        probe_threads_count,
        memory_pool.clone(),
        metrics,
    )?;

    for build_partition in all_batches {
        // Add each indexed batch to the builder
        for indexed_batch in build_partition.batches {
            builder.add_batch(indexed_batch);
        }
        builder.with_stats(build_partition.stats);
        // build_partition.reservation will be dropped here.
    }
    eprintln!("[INDEX_TIMING] Index structure building took {:?}", index_build_start.elapsed());

    // Finish building the index
    let result = builder.finish(build_schema);
    eprintln!("[INDEX_TIMING] Total build_index_sync time: {:?}", start_time.elapsed());
    result
}

#[allow(clippy::too_many_arguments)]
pub async fn build_index(
    mut build_schema: SchemaRef,
    build_streams: Vec<SendableRecordBatchStream>,
    spatial_predicate: SpatialPredicate,
    options: SpatialJoinOptions,
    metrics_vec: Vec<SpatialJoinBuildMetrics>,
    memory_pool: Arc<dyn MemoryPool>,
    join_type: JoinType,
    probe_threads_count: usize,
) -> Result<SpatialIndex> {
    // Handle empty streams case
    if build_streams.is_empty() {
        let consumer = MemoryConsumer::new("SpatialJoinIndex");
        let reservation = consumer.register(&memory_pool);
        return Ok(SpatialIndex::empty(
            spatial_predicate,
            build_schema,
            options,
            AtomicUsize::new(probe_threads_count),
            reservation,
            memory_pool,
        ));
    }

    // Update schema from the first stream
    build_schema = build_streams.first().unwrap().schema();
    let metrics = metrics_vec.first().unwrap().clone();
    let evaluator = create_operand_evaluator(&spatial_predicate, options.clone());

    // Spawn all tasks to scan all build streams concurrently
    let mut join_set = JoinSet::new();
    let collect_statistics = matches!(options.execution_mode, ExecutionMode::Speculative(_));
    for (partition, (stream, metrics)) in build_streams.into_iter().zip(metrics_vec).enumerate() {
        let per_task_evaluator = Arc::clone(&evaluator);
        let consumer = MemoryConsumer::new(format!("SpatialJoinFetchBuild[{partition}]"));
        let reservation = consumer.register(&memory_pool);
        join_set.spawn(async move {
            let result = collect_build_partition(
                stream,
                per_task_evaluator.as_ref(),
                &metrics,
                reservation,
                collect_statistics,
            )
            .await;
            result
        });
    }

    // Process each task as it completes and add batches to builder
    let results = join_set.join_all().await;

    // Create the builder to build the index
    let mut builder = SpatialIndexBuilder::new(
        spatial_predicate,
        options,
        join_type,
        probe_threads_count,
        memory_pool.clone(),
        metrics,
    )?;
    for result in results {
        let build_partition =
            result.map_err(|e| DataFusionError::Execution(format!("Task join error: {e}")))?;

        // Add each geometry batch to the builder
        for indexed_batch in build_partition.batches {
            builder.add_batch(indexed_batch);
        }
        builder.with_stats(build_partition.stats);
        // build_partition.reservation will be dropped here.
    }

    // Finish building the index
    builder.finish(build_schema)
}

struct BuildPartition {
    batches: Vec<IndexedBatch>,
    stats: GeoStatistics,

    /// Memory reservation for tracking the memory usage of the build partition
    /// Cleared on `BuildPartition` drop
    #[allow(dead_code)]
    reservation: MemoryReservation,
}

/// Synchronous version that doesn't require spawning tasks
/// Used when collecting partitions sequentially without async coordination
async fn collect_build_partition_sync(
    mut stream: SendableRecordBatchStream,
    evaluator: Arc<dyn OperandEvaluator>,
    collect_statistics: bool,
    metrics: SpatialJoinBuildMetrics,
    mut reservation: MemoryReservation,
) -> Result<BuildPartition> {
    use futures::StreamExt;

    let mut batches = Vec::new();
    let mut analyzer = AnalyzeAccumulator::new(WKB_GEOMETRY, WKB_GEOMETRY);

    while let Some(batch) = stream.next().await {
        let build_timer = metrics.build_time.timer();
        let batch = batch?;

        metrics.build_input_rows.add(batch.num_rows());
        metrics.build_input_batches.add(1);

        let geom_array = evaluator.evaluate_build(&batch)?;
        let indexed_batch = IndexedBatch { batch, geom_array };

        // Update statistics for each geometry in the batch
        if collect_statistics {
            for wkb in indexed_batch.geom_array.wkbs().iter().flatten() {
                analyzer.update_statistics(wkb, wkb.buf().len())?;
            }
        }

        let in_mem_size = indexed_batch.in_mem_size();
        batches.push(indexed_batch);

        reservation.grow(in_mem_size);
        metrics.build_mem_used.add(in_mem_size);
        build_timer.done();
    }

    Ok(BuildPartition {
        batches,
        stats: analyzer.finish(),
        reservation,
    })
}

async fn collect_build_partition(
    mut stream: SendableRecordBatchStream,
    evaluator: &dyn OperandEvaluator,
    metrics: &SpatialJoinBuildMetrics,
    mut reservation: MemoryReservation,
    collect_statistics: bool,
) -> Result<BuildPartition> {
    let mut batches = Vec::new();
    let mut analyzer = AnalyzeAccumulator::new(WKB_GEOMETRY, WKB_GEOMETRY);

    while let Some(batch) = stream.next().await {
        let build_timer = metrics.build_time.timer();
        let batch = batch?;

        metrics.build_input_rows.add(batch.num_rows());
        metrics.build_input_batches.add(1);

        let geom_array = evaluator.evaluate_build(&batch)?;
        let indexed_batch = IndexedBatch { batch, geom_array };

        // Update statistics for each geometry in the batch
        if collect_statistics {
            for wkb in indexed_batch.geom_array.wkbs().iter().flatten() {
                analyzer.update_statistics(wkb, wkb.buf().len())?;
            }
        }

        let in_mem_size = indexed_batch.in_mem_size();
        batches.push(indexed_batch);

        reservation.grow(in_mem_size);
        metrics.build_mem_used.add(in_mem_size);
        build_timer.done();
    }

    Ok(BuildPartition {
        batches,
        stats: analyzer.finish(),
        reservation,
    })
}

/// Rough estimate for in-memory size of the rtree per rect in bytes
const RTREE_MEMORY_ESTIMATE_PER_RECT: usize = 60;

/// Shared KNN components that can be reused across queries
struct KnnComponents {
    euclidean_metric: EuclideanDistance,
    haversine_metric: HaversineDistance,
    /// Pre-allocated vector for geometry cache - lock-free access
    /// Indexed by rtree data index for O(1) access
    geometry_cache: Vec<OnceCell<Geometry<f64>>>,
    /// Memory reservation to track geometry cache memory usage
    _reservation: MemoryReservation,
}

impl KnnComponents {
    fn new(
        cache_size: usize,
        indexed_batches: &[IndexedBatch],
        memory_pool: Arc<dyn MemoryPool>,
    ) -> datafusion_common::Result<Self> {
        // Create memory consumer and reservation for geometry cache
        let consumer = MemoryConsumer::new("SpatialJoinKnnGeometryCache");
        let mut reservation = consumer.register(&memory_pool);

        // Estimate maximum possible memory usage based on WKB sizes
        let estimated_memory = Self::estimate_max_memory_usage(indexed_batches);
        reservation.try_grow(estimated_memory)?;

        // Pre-allocate OnceCell vector
        let geometry_cache = (0..cache_size).map(|_| OnceCell::new()).collect();

        Ok(Self {
            euclidean_metric: EuclideanDistance,
            haversine_metric: HaversineDistance::default(),
            geometry_cache,
            _reservation: reservation,
        })
    }

    /// Estimate the maximum memory usage for decoded geometries based on WKB sizes
    fn estimate_max_memory_usage(indexed_batches: &[IndexedBatch]) -> usize {
        let mut total_wkb_size = 0;

        for batch in indexed_batches {
            for wkb in batch.geom_array.wkbs().iter().flatten() {
                total_wkb_size += wkb.buf().len();
            }
        }
        total_wkb_size
    }
}

/// Geometry accessor for SedonaDB KNN queries.
/// This accessor provides on-demand WKB decoding and geometry caching for efficient
/// KNN queries with support for both Euclidean and Haversine distance metrics.
struct SedonaKnnAdapter<'a> {
    indexed_batches: &'a [IndexedBatch],
    data_id_to_batch_pos: &'a [(i32, i32)],
    // Reference to KNN components for cache and memory tracking
    knn_components: &'a KnnComponents,
}

impl<'a> SedonaKnnAdapter<'a> {
    /// Create a new adapter
    fn new(
        indexed_batches: &'a [IndexedBatch],
        data_id_to_batch_pos: &'a [(i32, i32)],
        knn_components: &'a KnnComponents,
    ) -> Self {
        Self {
            indexed_batches,
            data_id_to_batch_pos,
            knn_components,
        }
    }
}

impl<'a> GeometryAccessor for SedonaKnnAdapter<'a> {
    /// Get geometry for the given item index with lock-free caching
    fn get_geometry(&self, item_index: usize) -> Option<&Geometry<f64>> {
        let geometry_cache = &self.knn_components.geometry_cache;

        // Bounds check
        if item_index >= geometry_cache.len() || item_index >= self.data_id_to_batch_pos.len() {
            return None;
        }

        // Try to get from cache first
        if let Some(geom) = geometry_cache[item_index].get() {
            return Some(geom);
        }

        // Cache miss - decode from WKB
        let (batch_idx, row_idx) = self.data_id_to_batch_pos[item_index];
        let indexed_batch = &self.indexed_batches[batch_idx as usize];

        if let Some(wkb) = indexed_batch.wkb(row_idx as usize) {
            if let Ok(geom) = item_to_geometry(wkb) {
                // Try to store in cache - if another thread got there first, we just use theirs
                let _ = geometry_cache[item_index].set(geom);
                // Return reference to the cached geometry
                return geometry_cache[item_index].get();
            }
        }

        // Failed to decode - don't cache invalid results
        None
    }
}

#[cfg(test)]
mod tests {
    use crate::spatial_predicate::{RelationPredicate, SpatialRelationType};

    use super::*;
    use arrow_array::RecordBatch;
    use arrow_schema::{DataType, Field};
    use datafusion_execution::memory_pool::GreedyMemoryPool;
    use datafusion_physical_expr::expressions::Column;
    use geo_traits::Dimensions;
    use sedona_common::option::{ExecutionMode, SpatialJoinOptions};
    use sedona_geometry::wkb_factory::write_wkb_empty_point;
    use sedona_schema::datatypes::WKB_GEOMETRY;
    use sedona_testing::create::create_array;

    #[test]
    fn test_spatial_index_builder_empty() {
        let memory_pool = Arc::new(GreedyMemoryPool::new(1024 * 1024));
        let options = SpatialJoinOptions {
            execution_mode: ExecutionMode::PrepareBuild,
            ..Default::default()
        };
        let metrics = SpatialJoinBuildMetrics::default();
        let schema = Arc::new(arrow_schema::Schema::empty());
        let spatial_predicate = SpatialPredicate::Relation(RelationPredicate::new(
            Arc::new(Column::new("geom", 0)),
            Arc::new(Column::new("geom", 1)),
            SpatialRelationType::Intersects,
        ));

        let builder = SpatialIndexBuilder::new(
            spatial_predicate,
            options,
            JoinType::Inner,
            4,
            memory_pool,
            metrics,
        )
        .unwrap();

        // Test finishing with empty data
        let index = builder.finish(schema.clone()).unwrap();
        assert_eq!(index.schema(), schema);
        assert_eq!(index.indexed_batches.len(), 0);
    }

    #[test]
    fn test_spatial_index_builder_add_batch() {
        let memory_pool = Arc::new(GreedyMemoryPool::new(1024 * 1024));
        let options = SpatialJoinOptions {
            execution_mode: ExecutionMode::PrepareBuild,
            ..Default::default()
        };
        let metrics = SpatialJoinBuildMetrics::default();

        let spatial_predicate = SpatialPredicate::Relation(RelationPredicate::new(
            Arc::new(Column::new("geom", 0)),
            Arc::new(Column::new("geom", 1)),
            SpatialRelationType::Intersects,
        ));

        let mut builder = SpatialIndexBuilder::new(
            spatial_predicate,
            options,
            JoinType::Inner,
            4,
            memory_pool,
            metrics,
        )
        .unwrap();

        // Create a simple test geometry batch
        let schema = Arc::new(arrow_schema::Schema::new(vec![Field::new(
            "geom",
            DataType::Binary,
            true,
        )]));
        let batch = RecordBatch::new_empty(schema.clone());
        let geom_batch = create_array(
            &[
                Some("POINT (0.25 0.25)"),
                Some("POINT (10 10)"),
                None,
                Some("POINT (0.25 0.25)"),
            ],
            &WKB_GEOMETRY,
        );
        let indexed_batch = IndexedBatch {
            batch,
            geom_array: EvaluatedGeometryArray::try_new(geom_batch, &WKB_GEOMETRY).unwrap(),
        };
        builder.add_batch(indexed_batch);
        assert_eq!(builder.indexed_batches.len(), 1);

        let index = builder.finish(schema.clone()).unwrap();
        assert_eq!(index.schema(), schema);
        assert_eq!(index.indexed_batches.len(), 1);
    }

    #[test]
    fn test_knn_query_execution_with_sample_data() {
        // Create a spatial index with sample geometry data
        let memory_pool = Arc::new(GreedyMemoryPool::new(1024 * 1024));
        let options = SpatialJoinOptions {
            execution_mode: ExecutionMode::PrepareBuild,
            ..Default::default()
        };
        let metrics = SpatialJoinBuildMetrics::default();

        let spatial_predicate = SpatialPredicate::Relation(RelationPredicate::new(
            Arc::new(Column::new("geom", 0)),
            Arc::new(Column::new("geom", 1)),
            SpatialRelationType::Intersects,
        ));

        let mut builder = SpatialIndexBuilder::new(
            spatial_predicate,
            options,
            JoinType::Inner,
            4,
            memory_pool,
            metrics,
        )
        .unwrap();

        // Create sample geometry data - points at known locations
        let schema = Arc::new(arrow_schema::Schema::new(vec![Field::new(
            "geom",
            DataType::Binary,
            true,
        )]));
        let batch = RecordBatch::new_empty(schema.clone());

        // Create geometries at different distances from the query point (0, 0)
        let geom_batch = create_array(
            &[
                Some("POINT (1 0)"), // Distance: 1.0
                Some("POINT (0 2)"), // Distance: 2.0
                Some("POINT (3 0)"), // Distance: 3.0
                Some("POINT (0 4)"), // Distance: 4.0
                Some("POINT (5 0)"), // Distance: 5.0
                Some("POINT (2 2)"), // Distance: ~2.83
                Some("POINT (1 1)"), // Distance: ~1.41
            ],
            &WKB_GEOMETRY,
        );

        let indexed_batch = IndexedBatch {
            batch,
            geom_array: EvaluatedGeometryArray::try_new(geom_batch, &WKB_GEOMETRY).unwrap(),
        };
        builder.add_batch(indexed_batch);

        let index = builder.finish(schema).unwrap();

        // Create a query geometry at origin (0, 0)
        let query_geom = create_array(&[Some("POINT (0 0)")], &WKB_GEOMETRY);
        let query_array = EvaluatedGeometryArray::try_new(query_geom, &WKB_GEOMETRY).unwrap();
        let query_wkb = &query_array.wkbs()[0].as_ref().unwrap();

        // Test KNN query with k=3
        let mut build_positions = Vec::new();
        let result = index
            .query_knn(
                query_wkb,
                3,     // k=3
                false, // use_spheroid=false
                false, // include_tie_breakers=false
                &mut build_positions,
            )
            .unwrap();

        // Verify we got 3 results
        assert_eq!(build_positions.len(), 3);
        assert_eq!(result.count, 3);
        assert!(result.candidate_count >= 3);

        // Create a mapping of positions to verify correct ordering
        // We expect the 3 closest points: (1,0), (1,1), (0,2)
        let expected_closest_indices = vec![0, 6, 1]; // Based on our sample data ordering
        let mut found_indices = Vec::new();

        for (_batch_idx, row_idx) in &build_positions {
            found_indices.push(*row_idx as usize);
        }

        // Sort to compare sets (order might vary due to implementation)
        found_indices.sort();
        let mut expected_sorted = expected_closest_indices;
        expected_sorted.sort();

        assert_eq!(found_indices, expected_sorted);
    }

    #[test]
    fn test_knn_query_execution_with_different_k_values() {
        // Create spatial index with more data points
        let memory_pool = Arc::new(GreedyMemoryPool::new(1024 * 1024));
        let options = SpatialJoinOptions {
            execution_mode: ExecutionMode::PrepareBuild,
            ..Default::default()
        };
        let metrics = SpatialJoinBuildMetrics::default();

        let spatial_predicate = SpatialPredicate::Relation(RelationPredicate::new(
            Arc::new(Column::new("geom", 0)),
            Arc::new(Column::new("geom", 1)),
            SpatialRelationType::Intersects,
        ));

        let mut builder = SpatialIndexBuilder::new(
            spatial_predicate,
            options,
            JoinType::Inner,
            4,
            memory_pool,
            metrics,
        )
        .unwrap();

        let schema = Arc::new(arrow_schema::Schema::new(vec![Field::new(
            "geom",
            DataType::Binary,
            true,
        )]));
        let batch = RecordBatch::new_empty(schema.clone());

        // Create 10 points at regular intervals
        let geom_batch = create_array(
            &[
                Some("POINT (1 0)"),  // 0: Distance 1
                Some("POINT (2 0)"),  // 1: Distance 2
                Some("POINT (3 0)"),  // 2: Distance 3
                Some("POINT (4 0)"),  // 3: Distance 4
                Some("POINT (5 0)"),  // 4: Distance 5
                Some("POINT (6 0)"),  // 5: Distance 6
                Some("POINT (7 0)"),  // 6: Distance 7
                Some("POINT (8 0)"),  // 7: Distance 8
                Some("POINT (9 0)"),  // 8: Distance 9
                Some("POINT (10 0)"), // 9: Distance 10
            ],
            &WKB_GEOMETRY,
        );

        let indexed_batch = IndexedBatch {
            batch,
            geom_array: EvaluatedGeometryArray::try_new(geom_batch, &WKB_GEOMETRY).unwrap(),
        };
        builder.add_batch(indexed_batch);

        let index = builder.finish(schema).unwrap();

        // Query point at origin
        let query_geom = create_array(&[Some("POINT (0 0)")], &WKB_GEOMETRY);
        let query_array = EvaluatedGeometryArray::try_new(query_geom, &WKB_GEOMETRY).unwrap();
        let query_wkb = &query_array.wkbs()[0].as_ref().unwrap();

        // Test different k values
        for k in [1, 3, 5, 7, 10] {
            let mut build_positions = Vec::new();
            let result = index
                .query_knn(query_wkb, k, false, false, &mut build_positions)
                .unwrap();

            // Verify we got exactly k results (or all available if k > total)
            let expected_results = std::cmp::min(k as usize, 10);
            assert_eq!(build_positions.len(), expected_results);
            assert_eq!(result.count, expected_results);

            // Verify the results are the k closest points
            let mut row_indices: Vec<usize> = build_positions
                .iter()
                .map(|(_, row_idx)| *row_idx as usize)
                .collect();
            row_indices.sort();

            let expected_indices: Vec<usize> = (0..expected_results).collect();
            assert_eq!(row_indices, expected_indices);
        }
    }

    #[test]
    fn test_knn_query_execution_with_spheroid_distance() {
        // Create spatial index
        let memory_pool = Arc::new(GreedyMemoryPool::new(1024 * 1024));
        let options = SpatialJoinOptions {
            execution_mode: ExecutionMode::PrepareBuild,
            ..Default::default()
        };
        let metrics = SpatialJoinBuildMetrics::default();

        let spatial_predicate = SpatialPredicate::Relation(RelationPredicate::new(
            Arc::new(Column::new("geom", 0)),
            Arc::new(Column::new("geom", 1)),
            SpatialRelationType::Intersects,
        ));

        let mut builder = SpatialIndexBuilder::new(
            spatial_predicate,
            options,
            JoinType::Inner,
            4,
            memory_pool,
            metrics,
        )
        .unwrap();

        let schema = Arc::new(arrow_schema::Schema::new(vec![Field::new(
            "geom",
            DataType::Binary,
            true,
        )]));
        let batch = RecordBatch::new_empty(schema.clone());

        // Create points with geographic coordinates (longitude, latitude)
        let geom_batch = create_array(
            &[
                Some("POINT (-74.0 40.7)"), // NYC area
                Some("POINT (-73.9 40.7)"), // Slightly east
                Some("POINT (-74.1 40.7)"), // Slightly west
                Some("POINT (-74.0 40.8)"), // Slightly north
                Some("POINT (-74.0 40.6)"), // Slightly south
            ],
            &WKB_GEOMETRY,
        );

        let indexed_batch = IndexedBatch {
            batch,
            geom_array: EvaluatedGeometryArray::try_new(geom_batch, &WKB_GEOMETRY).unwrap(),
        };
        builder.add_batch(indexed_batch);

        let index = builder.finish(schema).unwrap();

        // Query point at NYC
        let query_geom = create_array(&[Some("POINT (-74.0 40.7)")], &WKB_GEOMETRY);
        let query_array = EvaluatedGeometryArray::try_new(query_geom, &WKB_GEOMETRY).unwrap();
        let query_wkb = &query_array.wkbs()[0].as_ref().unwrap();

        // Test with planar distance (spheroid distance is not supported)
        let mut build_positions = Vec::new();
        let result = index
            .query_knn(
                query_wkb,
                3,     // k=3
                false, // use_spheroid=false (only supported option)
                false,
                &mut build_positions,
            )
            .unwrap();

        // Should find results with planar distance calculation
        assert!(!build_positions.is_empty()); // At least the exact match
        assert!(result.count >= 1);
        assert!(result.candidate_count >= 1);

        // Test that spheroid distance now works with Haversine metric
        let mut build_positions_spheroid = Vec::new();
        let result_spheroid = index.query_knn(
            query_wkb,
            3,    // k=3
            true, // use_spheroid=true (now supported with Haversine)
            false,
            &mut build_positions_spheroid,
        );

        // Should succeed and return results
        assert!(result_spheroid.is_ok());
        let result_spheroid = result_spheroid.unwrap();
        assert!(!build_positions_spheroid.is_empty());
        assert!(result_spheroid.count >= 1);
        assert!(result_spheroid.candidate_count >= 1);
    }

    #[test]
    fn test_knn_query_execution_edge_cases() {
        // Create spatial index
        let memory_pool = Arc::new(GreedyMemoryPool::new(1024 * 1024));
        let options = SpatialJoinOptions {
            execution_mode: ExecutionMode::PrepareBuild,
            ..Default::default()
        };
        let metrics = SpatialJoinBuildMetrics::default();

        let spatial_predicate = SpatialPredicate::Relation(RelationPredicate::new(
            Arc::new(Column::new("geom", 0)),
            Arc::new(Column::new("geom", 1)),
            SpatialRelationType::Intersects,
        ));

        let mut builder = SpatialIndexBuilder::new(
            spatial_predicate,
            options,
            JoinType::Inner,
            4,
            memory_pool,
            metrics,
        )
        .unwrap();

        let schema = Arc::new(arrow_schema::Schema::new(vec![Field::new(
            "geom",
            DataType::Binary,
            true,
        )]));
        let batch = RecordBatch::new_empty(schema.clone());

        // Create sample data with some edge cases
        let geom_batch = create_array(
            &[
                Some("POINT (1 1)"),
                Some("POINT (2 2)"),
                None, // NULL geometry
                Some("POINT (3 3)"),
            ],
            &WKB_GEOMETRY,
        );

        let indexed_batch = IndexedBatch {
            batch,
            geom_array: EvaluatedGeometryArray::try_new(geom_batch, &WKB_GEOMETRY).unwrap(),
        };
        builder.add_batch(indexed_batch);

        let index = builder.finish(schema).unwrap();

        let query_geom = create_array(&[Some("POINT (0 0)")], &WKB_GEOMETRY);
        let query_array = EvaluatedGeometryArray::try_new(query_geom, &WKB_GEOMETRY).unwrap();
        let query_wkb = &query_array.wkbs()[0].as_ref().unwrap();

        // Test k=0 (should return no results)
        let mut build_positions = Vec::new();
        let result = index
            .query_knn(
                query_wkb,
                0, // k=0
                false,
                false,
                &mut build_positions,
            )
            .unwrap();

        assert_eq!(build_positions.len(), 0);
        assert_eq!(result.count, 0);
        assert_eq!(result.candidate_count, 0);

        // Test k > available geometries
        let mut build_positions = Vec::new();
        let result = index
            .query_knn(
                query_wkb,
                10, // k=10, but only 3 valid geometries available
                false,
                false,
                &mut build_positions,
            )
            .unwrap();

        // Should return all available valid geometries (excluding NULL)
        assert_eq!(build_positions.len(), 3);
        assert_eq!(result.count, 3);
    }

    #[test]
    fn test_knn_query_execution_empty_index() {
        // Create empty spatial index
        let memory_pool = Arc::new(GreedyMemoryPool::new(1024 * 1024));
        let options = SpatialJoinOptions {
            execution_mode: ExecutionMode::PrepareBuild,
            ..Default::default()
        };
        let metrics = SpatialJoinBuildMetrics::default();
        let schema = Arc::new(arrow_schema::Schema::empty());

        let spatial_predicate = SpatialPredicate::Relation(RelationPredicate::new(
            Arc::new(Column::new("geom", 0)),
            Arc::new(Column::new("geom", 1)),
            SpatialRelationType::Intersects,
        ));

        let builder = SpatialIndexBuilder::new(
            spatial_predicate,
            options,
            JoinType::Inner,
            4,
            memory_pool,
            metrics,
        )
        .unwrap();

        let index = builder.finish(schema).unwrap();

        // Try to query empty index
        let query_geom = create_array(&[Some("POINT (0 0)")], &WKB_GEOMETRY);
        let query_array = EvaluatedGeometryArray::try_new(query_geom, &WKB_GEOMETRY).unwrap();
        let query_wkb = &query_array.wkbs()[0].as_ref().unwrap();

        let mut build_positions = Vec::new();
        let result = index
            .query_knn(query_wkb, 5, false, false, &mut build_positions)
            .unwrap();

        // Should return no results for empty index
        assert_eq!(build_positions.len(), 0);
        assert_eq!(result.count, 0);
        assert_eq!(result.candidate_count, 0);
    }

    #[test]
    fn test_knn_query_execution_with_tie_breakers() {
        // Create a spatial index with sample geometry data
        let memory_pool = Arc::new(GreedyMemoryPool::new(1024 * 1024));
        let options = SpatialJoinOptions {
            execution_mode: ExecutionMode::PrepareBuild,
            ..Default::default()
        };
        let metrics = SpatialJoinBuildMetrics::default();

        let spatial_predicate = SpatialPredicate::Relation(RelationPredicate::new(
            Arc::new(Column::new("geom", 0)),
            Arc::new(Column::new("geom", 1)),
            SpatialRelationType::Intersects,
        ));

        let mut builder = SpatialIndexBuilder::new(
            spatial_predicate,
            options,
            JoinType::Inner,
            1, // probe_threads_count
            memory_pool.clone(),
            metrics,
        )
        .unwrap();

        let schema = Arc::new(arrow_schema::Schema::new(vec![Field::new(
            "geom",
            DataType::Binary,
            true,
        )]));
        let batch = RecordBatch::new_empty(schema.clone());

        // Create points where we have more ties at the k-th distance
        // Query point is at (0.0, 0.0)
        // We'll create a scenario with k=2 where there are 3 points at the same distance
        // This ensures the tie-breaker logic has work to do
        let geom_batch = create_array(
            &[
                Some("POINT (1.0 0.0)"),  // Squared distance 1.0
                Some("POINT (0.0 1.0)"),  // Squared distance 1.0 (tie!)
                Some("POINT (-1.0 0.0)"), // Squared distance 1.0 (tie!)
                Some("POINT (0.0 -1.0)"), // Squared distance 1.0 (tie!)
                Some("POINT (2.0 0.0)"),  // Squared distance 4.0
                Some("POINT (0.0 2.0)"),  // Squared distance 4.0
            ],
            &WKB_GEOMETRY,
        );

        let indexed_batch = IndexedBatch {
            batch,
            geom_array: EvaluatedGeometryArray::try_new(geom_batch, &WKB_GEOMETRY).unwrap(),
        };
        builder.add_batch(indexed_batch);

        let index = builder.finish(schema).unwrap();

        // Query point at the origin (0.0, 0.0)
        let query_geom = create_array(&[Some("POINT (0.0 0.0)")], &WKB_GEOMETRY);
        let query_array = EvaluatedGeometryArray::try_new(query_geom, &WKB_GEOMETRY).unwrap();
        let query_wkb = &query_array.wkbs()[0].as_ref().unwrap();

        // Test without tie-breakers: should return exactly k=2 results
        let mut build_positions = Vec::new();
        let result = index
            .query_knn(
                query_wkb,
                2,     // k=2
                false, // use_spheroid
                false, // include_tie_breakers
                &mut build_positions,
            )
            .unwrap();

        // Should return exactly 2 results (the closest point + 1 of the tied points)
        assert_eq!(result.count, 2);
        assert_eq!(build_positions.len(), 2);

        // Test with tie-breakers: should return k=2 plus all ties
        let mut build_positions_with_ties = Vec::new();
        let result_with_ties = index
            .query_knn(
                query_wkb,
                2,     // k=2
                false, // use_spheroid
                true,  // include_tie_breakers
                &mut build_positions_with_ties,
            )
            .unwrap();

        // Should return more than 2 results because of ties
        // We have 4 points at squared distance 1.0 (all tied for closest)
        // With k=2 and tie-breakers:
        // - Initial neighbors query returns 2 of the 4 tied points
        // - Tie-breaker logic should find the other 2 tied points
        // - Total should be 4 results (all points at distance 1.0)

        // With 4 points all at the same distance and k=2:
        // - Without tie-breakers: should return exactly 2
        // - With tie-breakers: should return all 4 tied points
        assert_eq!(
            result.count, 2,
            "Without tie-breakers should return exactly k=2"
        );
        assert_eq!(
            result_with_ties.count, 4,
            "With tie-breakers should return all 4 tied points"
        );
        assert_eq!(build_positions_with_ties.len(), 4);
    }

    #[test]
    fn test_query_knn_with_geometry_distance() {
        // Create a spatial index with sample geometry data
        let memory_pool = Arc::new(GreedyMemoryPool::new(1024 * 1024));
        let options = SpatialJoinOptions {
            execution_mode: ExecutionMode::PrepareBuild,
            ..Default::default()
        };
        let metrics = SpatialJoinBuildMetrics::default();

        let spatial_predicate = SpatialPredicate::Relation(RelationPredicate::new(
            Arc::new(Column::new("geom", 0)),
            Arc::new(Column::new("geom", 1)),
            SpatialRelationType::Intersects,
        ));

        let mut builder = SpatialIndexBuilder::new(
            spatial_predicate,
            options,
            JoinType::Inner,
            4,
            memory_pool,
            metrics,
        )
        .unwrap();

        // Create sample geometry data - points at known locations
        let schema = Arc::new(arrow_schema::Schema::new(vec![Field::new(
            "geom",
            DataType::Binary,
            true,
        )]));
        let batch = RecordBatch::new_empty(schema.clone());

        // Create geometries at different distances from the query point (0, 0)
        let geom_batch = create_array(
            &[
                Some("POINT (1 0)"), // Distance: 1.0
                Some("POINT (0 2)"), // Distance: 2.0
                Some("POINT (3 0)"), // Distance: 3.0
                Some("POINT (0 4)"), // Distance: 4.0
                Some("POINT (5 0)"), // Distance: 5.0
                Some("POINT (2 2)"), // Distance: ~2.83
                Some("POINT (1 1)"), // Distance: ~1.41
            ],
            &WKB_GEOMETRY,
        );

        let indexed_batch = IndexedBatch {
            batch,
            geom_array: EvaluatedGeometryArray::try_new(geom_batch, &WKB_GEOMETRY).unwrap(),
        };
        builder.add_batch(indexed_batch);

        let index = builder.finish(schema).unwrap();

        // Create a query geometry at origin (0, 0)
        let query_geom = create_array(&[Some("POINT (0 0)")], &WKB_GEOMETRY);
        let query_array = EvaluatedGeometryArray::try_new(query_geom, &WKB_GEOMETRY).unwrap();
        let query_wkb = &query_array.wkbs()[0].as_ref().unwrap();

        // Test the geometry-based query_knn method with k=3
        let mut build_positions = Vec::new();
        let result = index
            .query_knn(
                query_wkb,
                3,     // k=3
                false, // use_spheroid=false
                false, // include_tie_breakers=false
                &mut build_positions,
            )
            .unwrap();

        // Verify we got results (should be 3 or less)
        assert!(!build_positions.is_empty());
        assert!(build_positions.len() <= 3);
        assert!(result.count > 0);
        assert!(result.count <= 3);

        println!("KNN Geometry test - found {} results", result.count);
        println!("Result positions: {build_positions:?}");
    }

    #[test]
    fn test_query_knn_with_mixed_geometries() {
        // Create a spatial index with complex geometries where geometry-based
        // distance should differ from centroid-based distance
        let memory_pool = Arc::new(GreedyMemoryPool::new(1024 * 1024));
        let options = SpatialJoinOptions {
            execution_mode: ExecutionMode::PrepareBuild,
            ..Default::default()
        };
        let metrics = SpatialJoinBuildMetrics::default();

        let spatial_predicate = SpatialPredicate::Relation(RelationPredicate::new(
            Arc::new(Column::new("geom", 0)),
            Arc::new(Column::new("geom", 1)),
            SpatialRelationType::Intersects,
        ));

        let mut builder = SpatialIndexBuilder::new(
            spatial_predicate,
            options,
            JoinType::Inner,
            4,
            memory_pool,
            metrics,
        )
        .unwrap();

        // Create different geometry types
        let schema = Arc::new(arrow_schema::Schema::new(vec![Field::new(
            "geom",
            DataType::Binary,
            true,
        )]));
        let batch = RecordBatch::new_empty(schema.clone());

        // Mix of points and linestrings
        let geom_batch = create_array(
            &[
                Some("POINT (1 1)"),               // Simple point
                Some("LINESTRING (2 0, 2 4)"),     // Vertical line - closest point should be (2, 1)
                Some("LINESTRING (10 10, 10 20)"), // Far away line
                Some("POINT (5 5)"),               // Far point
            ],
            &WKB_GEOMETRY,
        );

        let indexed_batch = IndexedBatch {
            batch,
            geom_array: EvaluatedGeometryArray::try_new(geom_batch, &WKB_GEOMETRY).unwrap(),
        };
        builder.add_batch(indexed_batch);

        let index = builder.finish(schema).unwrap();

        // Query point close to the linestring
        let query_geom = create_array(&[Some("POINT (2.1 1.0)")], &WKB_GEOMETRY);
        let query_array = EvaluatedGeometryArray::try_new(query_geom, &WKB_GEOMETRY).unwrap();
        let query_wkb = &query_array.wkbs()[0].as_ref().unwrap();

        // Test the geometry-based KNN method with mixed geometry types
        let mut build_positions = Vec::new();

        let result = index
            .query_knn(
                query_wkb,
                2,     // k=2
                false, // use_spheroid=false
                false, // include_tie_breakers=false
                &mut build_positions,
            )
            .unwrap();

        // Should return results
        assert!(!build_positions.is_empty());

        println!("KNN with mixed geometries: {build_positions:?}");

        // Should work with mixed geometry types
        assert!(result.count > 0);
    }

    #[test]
    fn test_query_knn_with_tie_breakers_geometry_distance() {
        // Create a spatial index with geometries that have identical distances for tie-breaker testing
        let memory_pool = Arc::new(GreedyMemoryPool::new(1024 * 1024));
        let options = SpatialJoinOptions {
            execution_mode: ExecutionMode::PrepareBuild,
            ..Default::default()
        };
        let metrics = SpatialJoinBuildMetrics::default();

        let spatial_predicate = SpatialPredicate::Relation(RelationPredicate::new(
            Arc::new(Column::new("geom", 0)),
            Arc::new(Column::new("geom", 1)),
            SpatialRelationType::Intersects,
        ));

        let mut builder = SpatialIndexBuilder::new(
            spatial_predicate,
            options,
            JoinType::Inner,
            4,
            memory_pool,
            metrics,
        )
        .unwrap();

        let schema = Arc::new(arrow_schema::Schema::new(vec![Field::new(
            "geom",
            DataType::Binary,
            true,
        )]));
        let batch = RecordBatch::new_empty(schema.clone());

        // Create points where we have multiple points at the same distance from the query point
        // Query point will be at (0, 0), and we'll have 4 points all at distance sqrt(2) ≈ 1.414
        let geom_batch = create_array(
            &[
                Some("POINT (1.0 1.0)"),   // Distance: sqrt(2)
                Some("POINT (1.0 -1.0)"),  // Distance: sqrt(2) - tied with above
                Some("POINT (-1.0 1.0)"),  // Distance: sqrt(2) - tied with above
                Some("POINT (-1.0 -1.0)"), // Distance: sqrt(2) - tied with above
                Some("POINT (2.0 0.0)"),   // Distance: 2.0 - farther away
                Some("POINT (0.0 2.0)"),   // Distance: 2.0 - farther away
            ],
            &WKB_GEOMETRY,
        );

        let indexed_batch = IndexedBatch {
            batch,
            geom_array: EvaluatedGeometryArray::try_new(geom_batch, &WKB_GEOMETRY).unwrap(),
        };
        builder.add_batch(indexed_batch);

        let index = builder.finish(schema).unwrap();

        // Query point at the origin (0.0, 0.0)
        let query_geom = create_array(&[Some("POINT (0.0 0.0)")], &WKB_GEOMETRY);
        let query_array = EvaluatedGeometryArray::try_new(query_geom, &WKB_GEOMETRY).unwrap();
        let query_wkb = &query_array.wkbs()[0].as_ref().unwrap();

        // Test without tie-breakers: should return exactly k=2 results
        let mut build_positions = Vec::new();
        let result = index
            .query_knn(
                query_wkb,
                2,     // k=2
                false, // use_spheroid
                false, // include_tie_breakers=false
                &mut build_positions,
            )
            .unwrap();

        // Should return exactly 2 results
        assert_eq!(result.count, 2);
        assert_eq!(build_positions.len(), 2);

        // Test with tie-breakers: should return all tied points
        let mut build_positions_with_ties = Vec::new();
        let result_with_ties = index
            .query_knn(
                query_wkb,
                2,     // k=2
                false, // use_spheroid
                true,  // include_tie_breakers=true
                &mut build_positions_with_ties,
            )
            .unwrap();

        // Should return more than 2 results because of ties (all 4 points at distance sqrt(2))
        assert!(result_with_ties.count >= 2);
    }

    #[test]
    fn test_knn_query_with_empty_geometry() {
        // Create a spatial index with sample geometry data like other tests
        let memory_pool = Arc::new(GreedyMemoryPool::new(1024 * 1024));
        let options = SpatialJoinOptions {
            execution_mode: ExecutionMode::PrepareBuild,
            ..Default::default()
        };
        let metrics = SpatialJoinBuildMetrics::default();

        let spatial_predicate = SpatialPredicate::Relation(RelationPredicate::new(
            Arc::new(Column::new("geom", 0)),
            Arc::new(Column::new("geom", 1)),
            SpatialRelationType::Intersects,
        ));

        let mut builder = SpatialIndexBuilder::new(
            spatial_predicate,
            options,
            JoinType::Inner,
            1, // probe_threads_count
            memory_pool.clone(),
            metrics,
        )
        .unwrap();

        // Create geometry batch using the same pattern as other tests
        let schema = Arc::new(arrow_schema::Schema::new(vec![Field::new(
            "geom",
            DataType::Binary,
            true,
        )]));
        let batch = RecordBatch::new_empty(schema.clone());

        let geom_batch = create_array(
            &[
                Some("POINT (0 0)"),
                Some("POINT (1 1)"),
                Some("POINT (2 2)"),
            ],
            &WKB_GEOMETRY,
        );
        let indexed_batch = IndexedBatch {
            batch,
            geom_array: EvaluatedGeometryArray::try_new(geom_batch, &WKB_GEOMETRY).unwrap(),
        };
        builder.add_batch(indexed_batch);

        let index = builder.finish(schema).unwrap();

        // Create an empty point WKB
        let mut empty_point_wkb = Vec::new();
        write_wkb_empty_point(&mut empty_point_wkb, Dimensions::Xy).unwrap();

        // Query with the empty point
        let mut build_positions = Vec::new();
        let result = index
            .query_knn(
                &wkb::reader::read_wkb(&empty_point_wkb).unwrap(),
                2,     // k=2
                false, // use_spheroid
                false, // include_tie_breakers
                &mut build_positions,
            )
            .unwrap();

        // Should return empty results for empty geometry
        assert_eq!(result.count, 0);
        assert_eq!(result.candidate_count, 0);
        assert!(build_positions.is_empty());
    }
=======
/// The metrics for a spatial index query
#[derive(Debug)]
pub(crate) struct QueryResultMetrics {
    pub count: usize,
    pub candidate_count: usize,
>>>>>>> bfb94e96
}<|MERGE_RESOLUTION|>--- conflicted
+++ resolved
@@ -23,723 +23,9 @@
 pub(crate) use build_side_collector::{
     BuildPartition, BuildSideBatchesCollector, CollectBuildSideMetrics,
 };
-<<<<<<< HEAD
-use arrow::array::BooleanBufferBuilder;
-use sedona_common::{option::SpatialJoinOptions, ExecutionMode};
-
-// Type aliases for better readability
-type SpatialRTree = RTree<f32>;
-type DataIdToBatchPos = Vec<(i32, i32)>;
-type RTreeBuildResult = (SpatialRTree, DataIdToBatchPos);
-
-/// The prealloc size for the refiner reservation. This is used to reduce the frequency of growing
-/// the reservation when updating the refiner memory reservation.
-const REFINER_RESERVATION_PREALLOC_SIZE: usize = 10 * 1024 * 1024; // 10MB
-
-/// Metrics for the build phase of the spatial join.
-#[derive(Clone, Debug, Default)]
-pub struct SpatialJoinBuildMetrics {
-    /// Total time for collecting build-side of join
-    pub(crate) build_time: metrics::Time,
-    /// Number of batches consumed by build-side
-    pub(crate) build_input_batches: metrics::Count,
-    /// Number of rows consumed by build-side
-    pub(crate) build_input_rows: metrics::Count,
-    /// Memory used by build-side in bytes
-    pub(crate) build_mem_used: metrics::Gauge,
-}
-
-impl SpatialJoinBuildMetrics {
-    pub fn new(partition: usize, metrics: &ExecutionPlanMetricsSet) -> Self {
-        Self {
-            build_time: MetricBuilder::new(metrics).subset_time("build_time", partition),
-            build_input_batches: MetricBuilder::new(metrics)
-                .counter("build_input_batches", partition),
-            build_input_rows: MetricBuilder::new(metrics).counter("build_input_rows", partition),
-            build_mem_used: MetricBuilder::new(metrics).gauge("build_mem_used", partition),
-        }
-    }
-}
-
-/// Builder for constructing a SpatialIndex from geometry batches.
-///
-/// This builder handles:
-/// 1. Accumulating geometry batches to be indexed
-/// 2. Building the spatial R-tree index
-/// 3. Setting up memory tracking and visited bitmaps
-/// 4. Configuring prepared geometries based on execution mode
-pub(crate) struct SpatialIndexBuilder {
-    spatial_predicate: SpatialPredicate,
-    options: SpatialJoinOptions,
-    join_type: JoinType,
-    probe_threads_count: usize,
-    metrics: SpatialJoinBuildMetrics,
-
-    /// Batches to be indexed
-    indexed_batches: Vec<IndexedBatch>,
-    /// Memory reservation for tracking the memory usage of the spatial index
-    reservation: MemoryReservation,
-
-    /// Statistics for indexed geometries
-    stats: GeoStatistics,
-
-    /// Memory pool for managing the memory usage of the spatial index
-    memory_pool: Arc<dyn MemoryPool>,
-}
-
-impl SpatialIndexBuilder {
-    /// Create a new builder with the given configuration.
-    pub fn new(
-        spatial_predicate: SpatialPredicate,
-        options: SpatialJoinOptions,
-        join_type: JoinType,
-        probe_threads_count: usize,
-        memory_pool: Arc<dyn MemoryPool>,
-        metrics: SpatialJoinBuildMetrics,
-    ) -> Result<Self> {
-        let consumer = MemoryConsumer::new("SpatialJoinIndex");
-        let reservation = consumer.register(&memory_pool);
-
-        Ok(Self {
-            spatial_predicate,
-            options,
-            join_type,
-            probe_threads_count,
-            metrics,
-            indexed_batches: Vec::new(),
-            reservation,
-            stats: GeoStatistics::empty(),
-            memory_pool,
-        })
-    }
-
-    /// Add a geometry batch to be indexed.
-    ///
-    /// This method accumulates geometry batches that will be used to build the spatial index.
-    /// Each batch contains processed geometry data along with memory usage information.
-    pub fn add_batch(&mut self, indexed_batch: IndexedBatch) {
-        let in_mem_size = indexed_batch.in_mem_size();
-        self.indexed_batches.push(indexed_batch);
-        self.reservation.grow(in_mem_size);
-        self.metrics.build_mem_used.add(in_mem_size);
-    }
-
-    pub fn with_stats(&mut self, stats: GeoStatistics) -> &mut Self {
-        self.stats.merge(&stats);
-        self
-    }
-
-    /// Build the spatial R-tree index from collected geometry batches.
-    fn build_rtree(&mut self) -> Result<RTreeBuildResult> {
-        let build_timer = self.metrics.build_time.timer();
-
-        let num_rects = self
-            .indexed_batches
-            .iter()
-            .map(|batch| batch.rects().len())
-            .sum::<usize>();
-
-        let mut rtree_builder = RTreeBuilder::<f32>::new(num_rects as u32);
-        let mut batch_pos_vec = vec![(0, 0); num_rects];
-        let rtree_mem_estimate = num_rects * RTREE_MEMORY_ESTIMATE_PER_RECT;
-
-        self.reservation
-            .grow(batch_pos_vec.allocated_size() + rtree_mem_estimate);
-
-        for (batch_idx, batch) in self.indexed_batches.iter().enumerate() {
-            let rects = batch.rects();
-            for (idx, rect) in rects {
-                let min = rect.min();
-                let max = rect.max();
-                let data_idx = rtree_builder.add(min.x, min.y, max.x, max.y);
-                batch_pos_vec[data_idx as usize] = (batch_idx as i32, *idx as i32);
-            }
-        }
-
-        let rtree = rtree_builder.finish::<HilbertSort>();
-        build_timer.done();
-
-        self.metrics.build_mem_used.add(self.reservation.size());
-
-        Ok((rtree, batch_pos_vec))
-    }
-
-    /// Build visited bitmaps for tracking left-side indices in outer joins.
-    fn build_visited_bitmaps(&mut self) -> Result<Option<Mutex<Vec<BooleanBufferBuilder>>>> {
-        if !need_produce_result_in_final(self.join_type) {
-            return Ok(None);
-        }
-
-        let mut bitmaps = Vec::with_capacity(self.indexed_batches.len());
-        let mut total_buffer_size = 0;
-
-        for batch in &self.indexed_batches {
-            let batch_rows = batch.batch.num_rows();
-            let buffer_size = batch_rows.div_ceil(8);
-            total_buffer_size += buffer_size;
-
-            let mut bitmap = BooleanBufferBuilder::new(batch_rows);
-            bitmap.append_n(batch_rows, false);
-            bitmaps.push(bitmap);
-        }
-
-        self.reservation.try_grow(total_buffer_size)?;
-        self.metrics.build_mem_used.add(total_buffer_size);
-
-        Ok(Some(Mutex::new(bitmaps)))
-    }
-
-    /// Create an rtree data index to consecutive index mapping.
-    fn build_geom_idx_vec(&mut self, batch_pos_vec: &Vec<(i32, i32)>) -> Vec<usize> {
-        let mut num_geometries = 0;
-        let mut batch_idx_offset = Vec::with_capacity(self.indexed_batches.len() + 1);
-        batch_idx_offset.push(0);
-        for batch in &self.indexed_batches {
-            num_geometries += batch.batch.num_rows();
-            batch_idx_offset.push(num_geometries);
-        }
-
-        let mut geom_idx_vec = Vec::with_capacity(batch_pos_vec.len());
-        self.reservation.grow(geom_idx_vec.allocated_size());
-        for (batch_idx, row_idx) in batch_pos_vec {
-            // Convert (batch_idx, row_idx) to a linear, sequential index
-            let batch_offset = batch_idx_offset[*batch_idx as usize];
-            let prepared_idx = batch_offset + *row_idx as usize;
-            geom_idx_vec.push(prepared_idx);
-        }
-
-        geom_idx_vec
-    }
-
-    /// Finish building and return the completed SpatialIndex.
-    pub fn finish(mut self, schema: SchemaRef) -> Result<SpatialIndex> {
-        if self.indexed_batches.is_empty() {
-            return Ok(SpatialIndex::empty(
-                self.spatial_predicate,
-                schema,
-                self.options,
-                AtomicUsize::new(self.probe_threads_count),
-                self.reservation,
-                self.memory_pool.clone(),
-            ));
-        }
-
-        let evaluator = create_operand_evaluator(&self.spatial_predicate, self.options.clone());
-        let num_geoms = self
-            .indexed_batches
-            .iter()
-            .map(|batch| batch.batch.num_rows())
-            .sum::<usize>();
-
-        let (rtree, batch_pos_vec) = self.build_rtree()?;
-        let geom_idx_vec = self.build_geom_idx_vec(&batch_pos_vec);
-        let visited_left_side = self.build_visited_bitmaps()?;
-
-        let refiner = create_refiner(
-            self.options.spatial_library,
-            &self.spatial_predicate,
-            self.options.clone(),
-            num_geoms,
-            self.stats,
-        );
-        let consumer = MemoryConsumer::new("SpatialJoinRefiner");
-        let refiner_reservation = consumer.register(&self.memory_pool);
-        let refiner_reservation =
-            ConcurrentReservation::try_new(REFINER_RESERVATION_PREALLOC_SIZE, refiner_reservation)
-                .unwrap();
-
-        let cache_size = batch_pos_vec.len();
-        let knn_components =
-            KnnComponents::new(cache_size, &self.indexed_batches, self.memory_pool.clone())?;
-
-        Ok(SpatialIndex {
-            schema,
-            evaluator,
-            refiner,
-            refiner_reservation,
-            rtree,
-            data_id_to_batch_pos: batch_pos_vec,
-            indexed_batches: self.indexed_batches,
-            geom_idx_vec,
-            visited_left_side,
-            probe_threads_counter: AtomicUsize::new(self.probe_threads_count),
-            knn_components,
-            reservation: self.reservation,
-        })
-    }
-}
-
-pub struct SpatialIndex {
-    schema: SchemaRef,
-
-    /// The spatial predicate evaluator for the spatial predicate.
-    evaluator: Arc<dyn OperandEvaluator>,
-
-    /// The refiner for refining the index query results.
-    refiner: Arc<dyn IndexQueryResultRefiner>,
-
-    /// Memory reservation for tracking the memory usage of the refiner
-    refiner_reservation: ConcurrentReservation,
-
-    /// R-tree index for the geometry batches. It takes MBRs as query windows and returns
-    /// data indexes. These data indexes should be translated using `data_id_to_batch_pos` to get
-    /// the original geometry batch index and row index, or translated using `prepared_geom_idx_vec`
-    /// to get the prepared geometries array index.
-    rtree: RTree<f32>,
-
-    /// Indexed batches containing evaluated geometry arrays. It contains the original record
-    /// batches and geometry arrays obtained by evaluating the geometry expression on the build side.
-    indexed_batches: Vec<IndexedBatch>,
-    /// An array for translating rtree data index to geometry batch index and row index
-    data_id_to_batch_pos: Vec<(i32, i32)>,
-
-    /// An array for translating rtree data index to consecutive index. Each geometry may be indexed by
-    /// multiple boxes, so there could be multiple data indexes for the same geometry. A mapping for
-    /// squashing the index makes it easier for persisting per-geometry auxiliary data for evaluating
-    /// the spatial predicate. This is extensively used by the spatial predicate evaluators for storing
-    /// prepared geometries.
-    geom_idx_vec: Vec<usize>,
-
-    /// Shared bitmap builders for visited left indices, one per batch
-    visited_left_side: Option<Mutex<Vec<BooleanBufferBuilder>>>,
-
-    /// Counter of running probe-threads, potentially able to update `bitmap`.
-    /// Each time a probe thread finished probing the index, it will decrement the counter.
-    /// The last finished probe thread will produce the extra output batches for unmatched
-    /// build side when running left-outer joins. See also [`report_probe_completed`].
-    probe_threads_counter: AtomicUsize,
-
-    /// Shared KNN components (distance metrics and geometry cache) for efficient KNN queries
-    knn_components: KnnComponents,
-
-    /// Memory reservation for tracking the memory usage of the spatial index
-    /// Cleared on `SpatialIndex` drop
-    #[expect(dead_code)]
-    reservation: MemoryReservation,
-}
-
-/// Indexed batch containing the original record batch and the evaluated geometry array.
-pub(crate) struct IndexedBatch {
-    batch: RecordBatch,
-    geom_array: EvaluatedGeometryArray,
-}
-
-impl IndexedBatch {
-    pub fn in_mem_size(&self) -> usize {
-        // NOTE: sometimes `geom_array` will reuse the memory of `batch`, especially when
-        // the expression for evaluating the geometry is a simple column reference. In this case,
-        // the in_mem_size will be overestimated.
-        self.batch.get_array_memory_size() + self.geom_array.in_mem_size()
-    }
-
-    pub fn wkb(&self, idx: usize) -> Option<&Wkb<'_>> {
-        let wkbs = self.geom_array.wkbs();
-        wkbs[idx].as_ref()
-    }
-
-    pub fn rects(&self) -> &Vec<(usize, Rect<f32>)> {
-        &self.geom_array.rects
-    }
-
-    pub fn distance(&self) -> &Option<ColumnarValue> {
-        &self.geom_array.distance
-    }
-}
-
-#[derive(Debug)]
-pub struct JoinResultMetrics {
-    pub count: usize,
-    pub candidate_count: usize,
-}
-
-impl SpatialIndex {
-    fn empty(
-        spatial_predicate: SpatialPredicate,
-        schema: SchemaRef,
-        options: SpatialJoinOptions,
-        probe_threads_counter: AtomicUsize,
-        mut reservation: MemoryReservation,
-        memory_pool: Arc<dyn MemoryPool>,
-    ) -> Self {
-        let evaluator = create_operand_evaluator(&spatial_predicate, options.clone());
-        let refiner = create_refiner(
-            options.spatial_library,
-            &spatial_predicate,
-            options.clone(),
-            0,
-            GeoStatistics::empty(),
-        );
-        let refiner_reservation = reservation.split(0);
-        let refiner_reservation = ConcurrentReservation::try_new(0, refiner_reservation).unwrap();
-        let rtree = RTreeBuilder::<f32>::new(0).finish::<HilbertSort>();
-        Self {
-            schema,
-            evaluator,
-            refiner,
-            refiner_reservation,
-            rtree,
-            data_id_to_batch_pos: Vec::new(),
-            indexed_batches: Vec::new(),
-            geom_idx_vec: Vec::new(),
-            visited_left_side: None,
-            probe_threads_counter,
-            knn_components: KnnComponents::new(0, &[], memory_pool.clone()).unwrap(), // Empty index has no cache
-            reservation,
-        }
-    }
-
-    pub(crate) fn schema(&self) -> SchemaRef {
-        self.schema.clone()
-    }
-
-    /// Create a KNN geometry accessor for accessing geometries with caching
-    fn create_knn_accessor(&self) -> SedonaKnnAdapter<'_> {
-        SedonaKnnAdapter::new(
-            &self.indexed_batches,
-            &self.data_id_to_batch_pos,
-            &self.knn_components,
-        )
-    }
-
-    /// Get the batch at the given index.
-    pub(crate) fn get_indexed_batch(&self, batch_idx: usize) -> &RecordBatch {
-        &self.indexed_batches[batch_idx].batch
-    }
-
-    /// Query the spatial index with a probe geometry to find matching build-side geometries.
-    ///
-    /// This method implements a two-phase spatial join query:
-    /// 1. **Filter phase**: Uses the R-tree index with the probe geometry's bounding rectangle
-    ///    to quickly identify candidate geometries that might satisfy the spatial predicate
-    /// 2. **Refinement phase**: Evaluates the exact spatial predicate on candidates to determine
-    ///    actual matches
-    ///
-    /// # Arguments
-    /// * `probe_wkb` - The probe geometry in WKB format
-    /// * `probe_rect` - The minimum bounding rectangle of the probe geometry
-    /// * `distance` - Optional distance parameter for distance-based spatial predicates
-    /// * `build_batch_positions` - Output vector that will be populated with (batch_idx, row_idx)
-    ///   pairs for each matching build-side geometry
-    ///
-    /// # Returns
-    /// * `JoinResultMetrics` containing the number of actual matches (`count`) and the number
-    ///   of candidates from the filter phase (`candidate_count`)
-    pub(crate) fn query(
-        &self,
-        probe_wkb: &Wkb,
-        probe_rect: &Rect<f32>,
-        distance: &Option<f64>,
-        build_batch_positions: &mut Vec<(i32, i32)>,
-    ) -> Result<JoinResultMetrics> {
-        let min = probe_rect.min();
-        let max = probe_rect.max();
-        let mut candidates = self.rtree.search(min.x, min.y, max.x, max.y);
-        if candidates.is_empty() {
-            return Ok(JoinResultMetrics {
-                count: 0,
-                candidate_count: 0,
-            });
-        }
-
-        // Sort and dedup candidates to avoid duplicate results when we index one geometry
-        // using several boxes.
-        candidates.sort_unstable();
-        candidates.dedup();
-
-        // Refine the candidates retrieved from the r-tree index by evaluating the actual spatial predicate
-        self.refine(probe_wkb, &candidates, distance, build_batch_positions)
-    }
-
-    /// Query the spatial index for k nearest neighbors of a given geometry.
-    ///
-    /// This method finds the k nearest neighbors to the probe geometry using:
-    /// 1. R-tree's built-in neighbors() method for efficient KNN search
-    /// 2. Distance refinement using actual geometry calculations
-    /// 3. Tie-breaker handling when enabled
-    ///
-    /// # Arguments
-    ///
-    /// * `probe_wkb` - WKB representation of the probe geometry
-    /// * `k` - Number of nearest neighbors to find
-    /// * `use_spheroid` - Whether to use spheroid distance calculation
-    /// * `include_tie_breakers` - Whether to include additional results with same distance as kth neighbor
-    /// * `build_batch_positions` - Output vector for matched positions
-    ///
-    /// # Returns
-    ///
-    /// * `JoinResultMetrics` containing the number of actual matches and candidates processed
-    pub(crate) fn query_knn(
-        &self,
-        probe_wkb: &Wkb,
-        k: u32,
-        use_spheroid: bool,
-        include_tie_breakers: bool,
-        build_batch_positions: &mut Vec<(i32, i32)>,
-    ) -> Result<JoinResultMetrics> {
-        if k == 0 {
-            return Ok(JoinResultMetrics {
-                count: 0,
-                candidate_count: 0,
-            });
-        }
-
-        // Check if index is empty
-        if self.indexed_batches.is_empty() || self.data_id_to_batch_pos.is_empty() {
-            return Ok(JoinResultMetrics {
-                count: 0,
-                candidate_count: 0,
-            });
-        }
-
-        // Convert probe WKB to geo::Geometry
-        let probe_geom = match item_to_geometry(probe_wkb) {
-            Ok(geom) => geom,
-            Err(_) => {
-                // Empty or unsupported geometries (e.g., POINT EMPTY) return empty results
-                return Ok(JoinResultMetrics {
-                    count: 0,
-                    candidate_count: 0,
-                });
-            }
-        };
-
-        // Select the appropriate distance metric
-        let distance_metric: &dyn DistanceMetric<f32> = if use_spheroid {
-            &self.knn_components.haversine_metric
-        } else {
-            &self.knn_components.euclidean_metric
-        };
-
-        // Create geometry accessor for on-demand WKB decoding and caching
-        let geometry_accessor = self.create_knn_accessor();
-
-        // Use neighbors_geometry to find k nearest neighbors
-        let initial_results = self.rtree.neighbors_geometry(
-            &probe_geom,
-            Some(k as usize),
-            None, // no max_distance filter
-            distance_metric,
-            &geometry_accessor,
-        );
-
-        if initial_results.is_empty() {
-            return Ok(JoinResultMetrics {
-                count: 0,
-                candidate_count: 0,
-            });
-        }
-
-        let mut final_results = initial_results;
-        let mut candidate_count = final_results.len();
-
-        // Handle tie-breakers if enabled
-        if include_tie_breakers && !final_results.is_empty() && k > 0 {
-            // Calculate distances for the initial k results to find the k-th distance
-            let mut distances_with_indices: Vec<(f64, u32)> = Vec::new();
-
-            for &result_idx in &final_results {
-                if (result_idx as usize) < self.data_id_to_batch_pos.len() {
-                    if let Some(item_geom) = geometry_accessor.get_geometry(result_idx as usize) {
-                        let distance = distance_metric.distance_to_geometry(&probe_geom, item_geom);
-                        if let Some(distance_f64) = distance.to_f64() {
-                            distances_with_indices.push((distance_f64, result_idx));
-                        }
-                    }
-                }
-            }
-
-            // Sort by distance
-            distances_with_indices
-                .sort_by(|a, b| a.0.partial_cmp(&b.0).unwrap_or(std::cmp::Ordering::Equal));
-
-            // Find the k-th distance (if we have at least k results)
-            if distances_with_indices.len() >= k as usize {
-                let k_idx = (k as usize)
-                    .min(distances_with_indices.len())
-                    .saturating_sub(1);
-                let max_distance = distances_with_indices[k_idx].0;
-
-                // For tie-breakers, create spatial envelope around probe centroid and use rtree.search()
-
-                let probe_centroid = probe_geom.centroid().unwrap_or(Point::new(0.0, 0.0));
-                let probe_x = probe_centroid.x() as f32;
-                let probe_y = probe_centroid.y() as f32;
-                let max_distance_f32 = match f32::from_f64(max_distance) {
-                    Some(val) => val,
-                    None => {
-                        // If conversion fails, return empty results for this probe
-                        return Ok(JoinResultMetrics {
-                            count: 0,
-                            candidate_count: 0,
-                        });
-                    }
-                };
-
-                // Create envelope bounds around probe centroid
-                let min_x = probe_x - max_distance_f32;
-                let min_y = probe_y - max_distance_f32;
-                let max_x = probe_x + max_distance_f32;
-                let max_y = probe_y + max_distance_f32;
-
-                // Use rtree.search() with envelope bounds (like the old code)
-                let expanded_results = self.rtree.search(min_x, min_y, max_x, max_y);
-
-                candidate_count = expanded_results.len();
-
-                // Calculate distances for all results and find ties
-                let mut all_distances_with_indices: Vec<(f64, u32)> = Vec::new();
-
-                for &result_idx in &expanded_results {
-                    if (result_idx as usize) < self.data_id_to_batch_pos.len() {
-                        if let Some(item_geom) = geometry_accessor.get_geometry(result_idx as usize)
-                        {
-                            let distance =
-                                distance_metric.distance_to_geometry(&probe_geom, item_geom);
-                            if let Some(distance_f64) = distance.to_f64() {
-                                all_distances_with_indices.push((distance_f64, result_idx));
-                            }
-                        }
-                    }
-                }
-
-                // Sort by distance
-                all_distances_with_indices
-                    .sort_by(|a, b| a.0.partial_cmp(&b.0).unwrap_or(std::cmp::Ordering::Equal));
-
-                // Include all results up to and including those with the same distance as the k-th result
-                const DISTANCE_TOLERANCE: f64 = 1e-9;
-                let mut tie_breaker_results: Vec<u32> = Vec::new();
-
-                for (i, &(distance, result_idx)) in all_distances_with_indices.iter().enumerate() {
-                    if i < k as usize {
-                        // Include the first k results
-                        tie_breaker_results.push(result_idx);
-                    } else if (distance - max_distance).abs() <= DISTANCE_TOLERANCE {
-                        // Include tie-breakers (same distance as k-th result)
-                        tie_breaker_results.push(result_idx);
-                    } else {
-                        // No more ties, stop
-                        break;
-                    }
-                }
-
-                final_results = tie_breaker_results;
-            }
-        } else {
-            // When tie-breakers are disabled, limit results to exactly k
-            if final_results.len() > k as usize {
-                final_results.truncate(k as usize);
-            }
-        }
-
-        // Convert results to build_batch_positions using existing data_id_to_batch_pos mapping
-        for &result_idx in &final_results {
-            if (result_idx as usize) < self.data_id_to_batch_pos.len() {
-                build_batch_positions.push(self.data_id_to_batch_pos[result_idx as usize]);
-            }
-        }
-
-        Ok(JoinResultMetrics {
-            count: final_results.len(),
-            candidate_count,
-        })
-    }
-
-    fn refine(
-        &self,
-        probe_wkb: &Wkb,
-        candidates: &[u32],
-        distance: &Option<f64>,
-        build_batch_positions: &mut Vec<(i32, i32)>,
-    ) -> Result<JoinResultMetrics> {
-        let candidate_count = candidates.len();
-
-        let mut index_query_results = Vec::with_capacity(candidate_count);
-        for data_idx in candidates {
-            let pos = self.data_id_to_batch_pos[*data_idx as usize];
-            let (batch_idx, row_idx) = pos;
-            let indexed_batch = &self.indexed_batches[batch_idx as usize];
-            let build_wkb = indexed_batch.wkb(row_idx as usize);
-            let Some(build_wkb) = build_wkb else {
-                continue;
-            };
-            let distance = self.evaluator.resolve_distance(
-                indexed_batch.distance(),
-                row_idx as usize,
-                distance,
-            )?;
-            let geom_idx = self.geom_idx_vec[*data_idx as usize];
-            index_query_results.push(IndexQueryResult {
-                wkb: build_wkb,
-                distance,
-                geom_idx,
-                position: pos,
-            });
-        }
-
-        if index_query_results.is_empty() {
-            return Ok(JoinResultMetrics {
-                count: 0,
-                candidate_count,
-            });
-        }
-
-        let results = self.refiner.refine(probe_wkb, &index_query_results)?;
-        let num_results = results.len();
-        build_batch_positions.extend(results);
-
-        // Update refiner memory reservation
-        self.refiner_reservation.resize(self.refiner.mem_usage())?;
-
-        Ok(JoinResultMetrics {
-            count: num_results,
-            candidate_count,
-        })
-    }
-
-    /// Check if the index needs more probe statistics to determine the optimal execution mode.
-    ///
-    /// # Returns
-    /// * `bool` - `true` if the index needs more probe statistics, `false` otherwise.
-    pub(crate) fn need_more_probe_stats(&self) -> bool {
-        self.refiner.need_more_probe_stats()
-    }
-
-    /// Merge the probe statistics into the index.
-    ///
-    /// # Arguments
-    /// * `stats` - The probe statistics to merge.
-    pub(crate) fn merge_probe_stats(&self, stats: GeoStatistics) {
-        self.refiner.merge_probe_stats(stats);
-    }
-
-    /// Get the bitmaps for tracking visited left-side indices. The bitmaps will be updated
-    /// by the spatial join stream when producing output batches during index probing phase.
-    pub(crate) fn visited_left_side(&self) -> Option<&Mutex<Vec<BooleanBufferBuilder>>> {
-        self.visited_left_side.as_ref()
-    }
-
-    /// Decrements counter of running threads, and returns `true`
-    /// if caller is the last running thread
-    pub(crate) fn report_probe_completed(&self) -> bool {
-        self.probe_threads_counter.fetch_sub(1, Ordering::Relaxed) == 1
-    }
-
-    /// Get the memory usage of the refiner in bytes.
-    pub(crate) fn get_refiner_mem_usage(&self) -> usize {
-        self.refiner.mem_usage()
-    }
-
-    /// Get the actual execution mode used by the refiner
-    pub(crate) fn get_actual_execution_mode(&self) -> ExecutionMode {
-        self.refiner.actual_execution_mode()
-    }
-}
-=======
-pub(crate) use spatial_index::SpatialIndex;
-pub(crate) use spatial_index_builder::{SpatialIndexBuilder, SpatialJoinBuildMetrics};
+pub use spatial_index::SpatialIndex;
+pub use spatial_index_builder::{SpatialIndexBuilder, SpatialJoinBuildMetrics};
 use wkb::reader::Wkb;
->>>>>>> bfb94e96
 
 /// The result of a spatial index query
 pub(crate) struct IndexQueryResult<'a, 'b> {
@@ -749,1327 +35,9 @@
     pub position: (i32, i32),
 }
 
-<<<<<<< HEAD
-/// Synchronous version of build_index that doesn't spawn tasks
-/// Used in execution contexts without async runtime support (e.g., Spark/Comet JNI)
-#[allow(clippy::too_many_arguments)]
-pub async fn build_index_sync(
-    mut build_schema: SchemaRef,
-    build_streams: Vec<SendableRecordBatchStream>,
-    spatial_predicate: SpatialPredicate,
-    options: SpatialJoinOptions,
-    metrics_vec: Vec<SpatialJoinBuildMetrics>,
-    memory_pool: Arc<dyn MemoryPool>,
-    join_type: JoinType,
-    probe_threads_count: usize,
-) -> Result<SpatialIndex> {
-    // Handle empty streams case
-    if build_streams.is_empty() {
-        let consumer = MemoryConsumer::new("SpatialJoinIndex");
-        let reservation = consumer.register(&memory_pool);
-        return Ok(SpatialIndex::empty(
-            spatial_predicate,
-            build_schema,
-            options,
-            AtomicUsize::new(probe_threads_count),
-            reservation,
-            memory_pool,
-        ));
-    }
-
-    // Update schema from the first stream
-    build_schema = build_streams.first().unwrap().schema();
-    let metrics = metrics_vec.first().unwrap().clone();
-    let evaluator = create_operand_evaluator(&spatial_predicate, options.clone());
-
-    // Collect all partitions sequentially (no task spawning)
-    let start_time = std::time::Instant::now();
-    eprintln!("[INDEX_TIMING] Starting sequential partition collection");
-    let mut all_batches = Vec::new();
-    let collect_statistics = matches!(options.execution_mode, ExecutionMode::Speculative(_));
-
-    for (partition, (stream, part_metrics)) in build_streams.into_iter().zip(metrics_vec).enumerate() {
-        let partition_start = std::time::Instant::now();
-        let consumer = MemoryConsumer::new(format!("SpatialJoinFetchBuild[{partition}]"));
-        let reservation = consumer.register(&memory_pool);
-
-        let partition_result = collect_build_partition_sync(
-            stream,
-            Arc::clone(&evaluator),
-            collect_statistics,
-            part_metrics,
-            reservation,
-        ).await?;
-
-        eprintln!("[INDEX_TIMING] Partition {} collection took {:?}", partition, partition_start.elapsed());
-        all_batches.push(partition_result);
-    }
-    eprintln!("[INDEX_TIMING] All partitions collected in {:?}", start_time.elapsed());
-
-    // Build the index from collected batches - same pattern as build_index
-    let index_build_start = std::time::Instant::now();
-    let mut builder = SpatialIndexBuilder::new(
-        spatial_predicate,
-        options,
-        join_type,
-        probe_threads_count,
-        memory_pool.clone(),
-        metrics,
-    )?;
-
-    for build_partition in all_batches {
-        // Add each indexed batch to the builder
-        for indexed_batch in build_partition.batches {
-            builder.add_batch(indexed_batch);
-        }
-        builder.with_stats(build_partition.stats);
-        // build_partition.reservation will be dropped here.
-    }
-    eprintln!("[INDEX_TIMING] Index structure building took {:?}", index_build_start.elapsed());
-
-    // Finish building the index
-    let result = builder.finish(build_schema);
-    eprintln!("[INDEX_TIMING] Total build_index_sync time: {:?}", start_time.elapsed());
-    result
-}
-
-#[allow(clippy::too_many_arguments)]
-pub async fn build_index(
-    mut build_schema: SchemaRef,
-    build_streams: Vec<SendableRecordBatchStream>,
-    spatial_predicate: SpatialPredicate,
-    options: SpatialJoinOptions,
-    metrics_vec: Vec<SpatialJoinBuildMetrics>,
-    memory_pool: Arc<dyn MemoryPool>,
-    join_type: JoinType,
-    probe_threads_count: usize,
-) -> Result<SpatialIndex> {
-    // Handle empty streams case
-    if build_streams.is_empty() {
-        let consumer = MemoryConsumer::new("SpatialJoinIndex");
-        let reservation = consumer.register(&memory_pool);
-        return Ok(SpatialIndex::empty(
-            spatial_predicate,
-            build_schema,
-            options,
-            AtomicUsize::new(probe_threads_count),
-            reservation,
-            memory_pool,
-        ));
-    }
-
-    // Update schema from the first stream
-    build_schema = build_streams.first().unwrap().schema();
-    let metrics = metrics_vec.first().unwrap().clone();
-    let evaluator = create_operand_evaluator(&spatial_predicate, options.clone());
-
-    // Spawn all tasks to scan all build streams concurrently
-    let mut join_set = JoinSet::new();
-    let collect_statistics = matches!(options.execution_mode, ExecutionMode::Speculative(_));
-    for (partition, (stream, metrics)) in build_streams.into_iter().zip(metrics_vec).enumerate() {
-        let per_task_evaluator = Arc::clone(&evaluator);
-        let consumer = MemoryConsumer::new(format!("SpatialJoinFetchBuild[{partition}]"));
-        let reservation = consumer.register(&memory_pool);
-        join_set.spawn(async move {
-            let result = collect_build_partition(
-                stream,
-                per_task_evaluator.as_ref(),
-                &metrics,
-                reservation,
-                collect_statistics,
-            )
-            .await;
-            result
-        });
-    }
-
-    // Process each task as it completes and add batches to builder
-    let results = join_set.join_all().await;
-
-    // Create the builder to build the index
-    let mut builder = SpatialIndexBuilder::new(
-        spatial_predicate,
-        options,
-        join_type,
-        probe_threads_count,
-        memory_pool.clone(),
-        metrics,
-    )?;
-    for result in results {
-        let build_partition =
-            result.map_err(|e| DataFusionError::Execution(format!("Task join error: {e}")))?;
-
-        // Add each geometry batch to the builder
-        for indexed_batch in build_partition.batches {
-            builder.add_batch(indexed_batch);
-        }
-        builder.with_stats(build_partition.stats);
-        // build_partition.reservation will be dropped here.
-    }
-
-    // Finish building the index
-    builder.finish(build_schema)
-}
-
-struct BuildPartition {
-    batches: Vec<IndexedBatch>,
-    stats: GeoStatistics,
-
-    /// Memory reservation for tracking the memory usage of the build partition
-    /// Cleared on `BuildPartition` drop
-    #[allow(dead_code)]
-    reservation: MemoryReservation,
-}
-
-/// Synchronous version that doesn't require spawning tasks
-/// Used when collecting partitions sequentially without async coordination
-async fn collect_build_partition_sync(
-    mut stream: SendableRecordBatchStream,
-    evaluator: Arc<dyn OperandEvaluator>,
-    collect_statistics: bool,
-    metrics: SpatialJoinBuildMetrics,
-    mut reservation: MemoryReservation,
-) -> Result<BuildPartition> {
-    use futures::StreamExt;
-
-    let mut batches = Vec::new();
-    let mut analyzer = AnalyzeAccumulator::new(WKB_GEOMETRY, WKB_GEOMETRY);
-
-    while let Some(batch) = stream.next().await {
-        let build_timer = metrics.build_time.timer();
-        let batch = batch?;
-
-        metrics.build_input_rows.add(batch.num_rows());
-        metrics.build_input_batches.add(1);
-
-        let geom_array = evaluator.evaluate_build(&batch)?;
-        let indexed_batch = IndexedBatch { batch, geom_array };
-
-        // Update statistics for each geometry in the batch
-        if collect_statistics {
-            for wkb in indexed_batch.geom_array.wkbs().iter().flatten() {
-                analyzer.update_statistics(wkb, wkb.buf().len())?;
-            }
-        }
-
-        let in_mem_size = indexed_batch.in_mem_size();
-        batches.push(indexed_batch);
-
-        reservation.grow(in_mem_size);
-        metrics.build_mem_used.add(in_mem_size);
-        build_timer.done();
-    }
-
-    Ok(BuildPartition {
-        batches,
-        stats: analyzer.finish(),
-        reservation,
-    })
-}
-
-async fn collect_build_partition(
-    mut stream: SendableRecordBatchStream,
-    evaluator: &dyn OperandEvaluator,
-    metrics: &SpatialJoinBuildMetrics,
-    mut reservation: MemoryReservation,
-    collect_statistics: bool,
-) -> Result<BuildPartition> {
-    let mut batches = Vec::new();
-    let mut analyzer = AnalyzeAccumulator::new(WKB_GEOMETRY, WKB_GEOMETRY);
-
-    while let Some(batch) = stream.next().await {
-        let build_timer = metrics.build_time.timer();
-        let batch = batch?;
-
-        metrics.build_input_rows.add(batch.num_rows());
-        metrics.build_input_batches.add(1);
-
-        let geom_array = evaluator.evaluate_build(&batch)?;
-        let indexed_batch = IndexedBatch { batch, geom_array };
-
-        // Update statistics for each geometry in the batch
-        if collect_statistics {
-            for wkb in indexed_batch.geom_array.wkbs().iter().flatten() {
-                analyzer.update_statistics(wkb, wkb.buf().len())?;
-            }
-        }
-
-        let in_mem_size = indexed_batch.in_mem_size();
-        batches.push(indexed_batch);
-
-        reservation.grow(in_mem_size);
-        metrics.build_mem_used.add(in_mem_size);
-        build_timer.done();
-    }
-
-    Ok(BuildPartition {
-        batches,
-        stats: analyzer.finish(),
-        reservation,
-    })
-}
-
-/// Rough estimate for in-memory size of the rtree per rect in bytes
-const RTREE_MEMORY_ESTIMATE_PER_RECT: usize = 60;
-
-/// Shared KNN components that can be reused across queries
-struct KnnComponents {
-    euclidean_metric: EuclideanDistance,
-    haversine_metric: HaversineDistance,
-    /// Pre-allocated vector for geometry cache - lock-free access
-    /// Indexed by rtree data index for O(1) access
-    geometry_cache: Vec<OnceCell<Geometry<f64>>>,
-    /// Memory reservation to track geometry cache memory usage
-    _reservation: MemoryReservation,
-}
-
-impl KnnComponents {
-    fn new(
-        cache_size: usize,
-        indexed_batches: &[IndexedBatch],
-        memory_pool: Arc<dyn MemoryPool>,
-    ) -> datafusion_common::Result<Self> {
-        // Create memory consumer and reservation for geometry cache
-        let consumer = MemoryConsumer::new("SpatialJoinKnnGeometryCache");
-        let mut reservation = consumer.register(&memory_pool);
-
-        // Estimate maximum possible memory usage based on WKB sizes
-        let estimated_memory = Self::estimate_max_memory_usage(indexed_batches);
-        reservation.try_grow(estimated_memory)?;
-
-        // Pre-allocate OnceCell vector
-        let geometry_cache = (0..cache_size).map(|_| OnceCell::new()).collect();
-
-        Ok(Self {
-            euclidean_metric: EuclideanDistance,
-            haversine_metric: HaversineDistance::default(),
-            geometry_cache,
-            _reservation: reservation,
-        })
-    }
-
-    /// Estimate the maximum memory usage for decoded geometries based on WKB sizes
-    fn estimate_max_memory_usage(indexed_batches: &[IndexedBatch]) -> usize {
-        let mut total_wkb_size = 0;
-
-        for batch in indexed_batches {
-            for wkb in batch.geom_array.wkbs().iter().flatten() {
-                total_wkb_size += wkb.buf().len();
-            }
-        }
-        total_wkb_size
-    }
-}
-
-/// Geometry accessor for SedonaDB KNN queries.
-/// This accessor provides on-demand WKB decoding and geometry caching for efficient
-/// KNN queries with support for both Euclidean and Haversine distance metrics.
-struct SedonaKnnAdapter<'a> {
-    indexed_batches: &'a [IndexedBatch],
-    data_id_to_batch_pos: &'a [(i32, i32)],
-    // Reference to KNN components for cache and memory tracking
-    knn_components: &'a KnnComponents,
-}
-
-impl<'a> SedonaKnnAdapter<'a> {
-    /// Create a new adapter
-    fn new(
-        indexed_batches: &'a [IndexedBatch],
-        data_id_to_batch_pos: &'a [(i32, i32)],
-        knn_components: &'a KnnComponents,
-    ) -> Self {
-        Self {
-            indexed_batches,
-            data_id_to_batch_pos,
-            knn_components,
-        }
-    }
-}
-
-impl<'a> GeometryAccessor for SedonaKnnAdapter<'a> {
-    /// Get geometry for the given item index with lock-free caching
-    fn get_geometry(&self, item_index: usize) -> Option<&Geometry<f64>> {
-        let geometry_cache = &self.knn_components.geometry_cache;
-
-        // Bounds check
-        if item_index >= geometry_cache.len() || item_index >= self.data_id_to_batch_pos.len() {
-            return None;
-        }
-
-        // Try to get from cache first
-        if let Some(geom) = geometry_cache[item_index].get() {
-            return Some(geom);
-        }
-
-        // Cache miss - decode from WKB
-        let (batch_idx, row_idx) = self.data_id_to_batch_pos[item_index];
-        let indexed_batch = &self.indexed_batches[batch_idx as usize];
-
-        if let Some(wkb) = indexed_batch.wkb(row_idx as usize) {
-            if let Ok(geom) = item_to_geometry(wkb) {
-                // Try to store in cache - if another thread got there first, we just use theirs
-                let _ = geometry_cache[item_index].set(geom);
-                // Return reference to the cached geometry
-                return geometry_cache[item_index].get();
-            }
-        }
-
-        // Failed to decode - don't cache invalid results
-        None
-    }
-}
-
-#[cfg(test)]
-mod tests {
-    use crate::spatial_predicate::{RelationPredicate, SpatialRelationType};
-
-    use super::*;
-    use arrow_array::RecordBatch;
-    use arrow_schema::{DataType, Field};
-    use datafusion_execution::memory_pool::GreedyMemoryPool;
-    use datafusion_physical_expr::expressions::Column;
-    use geo_traits::Dimensions;
-    use sedona_common::option::{ExecutionMode, SpatialJoinOptions};
-    use sedona_geometry::wkb_factory::write_wkb_empty_point;
-    use sedona_schema::datatypes::WKB_GEOMETRY;
-    use sedona_testing::create::create_array;
-
-    #[test]
-    fn test_spatial_index_builder_empty() {
-        let memory_pool = Arc::new(GreedyMemoryPool::new(1024 * 1024));
-        let options = SpatialJoinOptions {
-            execution_mode: ExecutionMode::PrepareBuild,
-            ..Default::default()
-        };
-        let metrics = SpatialJoinBuildMetrics::default();
-        let schema = Arc::new(arrow_schema::Schema::empty());
-        let spatial_predicate = SpatialPredicate::Relation(RelationPredicate::new(
-            Arc::new(Column::new("geom", 0)),
-            Arc::new(Column::new("geom", 1)),
-            SpatialRelationType::Intersects,
-        ));
-
-        let builder = SpatialIndexBuilder::new(
-            spatial_predicate,
-            options,
-            JoinType::Inner,
-            4,
-            memory_pool,
-            metrics,
-        )
-        .unwrap();
-
-        // Test finishing with empty data
-        let index = builder.finish(schema.clone()).unwrap();
-        assert_eq!(index.schema(), schema);
-        assert_eq!(index.indexed_batches.len(), 0);
-    }
-
-    #[test]
-    fn test_spatial_index_builder_add_batch() {
-        let memory_pool = Arc::new(GreedyMemoryPool::new(1024 * 1024));
-        let options = SpatialJoinOptions {
-            execution_mode: ExecutionMode::PrepareBuild,
-            ..Default::default()
-        };
-        let metrics = SpatialJoinBuildMetrics::default();
-
-        let spatial_predicate = SpatialPredicate::Relation(RelationPredicate::new(
-            Arc::new(Column::new("geom", 0)),
-            Arc::new(Column::new("geom", 1)),
-            SpatialRelationType::Intersects,
-        ));
-
-        let mut builder = SpatialIndexBuilder::new(
-            spatial_predicate,
-            options,
-            JoinType::Inner,
-            4,
-            memory_pool,
-            metrics,
-        )
-        .unwrap();
-
-        // Create a simple test geometry batch
-        let schema = Arc::new(arrow_schema::Schema::new(vec![Field::new(
-            "geom",
-            DataType::Binary,
-            true,
-        )]));
-        let batch = RecordBatch::new_empty(schema.clone());
-        let geom_batch = create_array(
-            &[
-                Some("POINT (0.25 0.25)"),
-                Some("POINT (10 10)"),
-                None,
-                Some("POINT (0.25 0.25)"),
-            ],
-            &WKB_GEOMETRY,
-        );
-        let indexed_batch = IndexedBatch {
-            batch,
-            geom_array: EvaluatedGeometryArray::try_new(geom_batch, &WKB_GEOMETRY).unwrap(),
-        };
-        builder.add_batch(indexed_batch);
-        assert_eq!(builder.indexed_batches.len(), 1);
-
-        let index = builder.finish(schema.clone()).unwrap();
-        assert_eq!(index.schema(), schema);
-        assert_eq!(index.indexed_batches.len(), 1);
-    }
-
-    #[test]
-    fn test_knn_query_execution_with_sample_data() {
-        // Create a spatial index with sample geometry data
-        let memory_pool = Arc::new(GreedyMemoryPool::new(1024 * 1024));
-        let options = SpatialJoinOptions {
-            execution_mode: ExecutionMode::PrepareBuild,
-            ..Default::default()
-        };
-        let metrics = SpatialJoinBuildMetrics::default();
-
-        let spatial_predicate = SpatialPredicate::Relation(RelationPredicate::new(
-            Arc::new(Column::new("geom", 0)),
-            Arc::new(Column::new("geom", 1)),
-            SpatialRelationType::Intersects,
-        ));
-
-        let mut builder = SpatialIndexBuilder::new(
-            spatial_predicate,
-            options,
-            JoinType::Inner,
-            4,
-            memory_pool,
-            metrics,
-        )
-        .unwrap();
-
-        // Create sample geometry data - points at known locations
-        let schema = Arc::new(arrow_schema::Schema::new(vec![Field::new(
-            "geom",
-            DataType::Binary,
-            true,
-        )]));
-        let batch = RecordBatch::new_empty(schema.clone());
-
-        // Create geometries at different distances from the query point (0, 0)
-        let geom_batch = create_array(
-            &[
-                Some("POINT (1 0)"), // Distance: 1.0
-                Some("POINT (0 2)"), // Distance: 2.0
-                Some("POINT (3 0)"), // Distance: 3.0
-                Some("POINT (0 4)"), // Distance: 4.0
-                Some("POINT (5 0)"), // Distance: 5.0
-                Some("POINT (2 2)"), // Distance: ~2.83
-                Some("POINT (1 1)"), // Distance: ~1.41
-            ],
-            &WKB_GEOMETRY,
-        );
-
-        let indexed_batch = IndexedBatch {
-            batch,
-            geom_array: EvaluatedGeometryArray::try_new(geom_batch, &WKB_GEOMETRY).unwrap(),
-        };
-        builder.add_batch(indexed_batch);
-
-        let index = builder.finish(schema).unwrap();
-
-        // Create a query geometry at origin (0, 0)
-        let query_geom = create_array(&[Some("POINT (0 0)")], &WKB_GEOMETRY);
-        let query_array = EvaluatedGeometryArray::try_new(query_geom, &WKB_GEOMETRY).unwrap();
-        let query_wkb = &query_array.wkbs()[0].as_ref().unwrap();
-
-        // Test KNN query with k=3
-        let mut build_positions = Vec::new();
-        let result = index
-            .query_knn(
-                query_wkb,
-                3,     // k=3
-                false, // use_spheroid=false
-                false, // include_tie_breakers=false
-                &mut build_positions,
-            )
-            .unwrap();
-
-        // Verify we got 3 results
-        assert_eq!(build_positions.len(), 3);
-        assert_eq!(result.count, 3);
-        assert!(result.candidate_count >= 3);
-
-        // Create a mapping of positions to verify correct ordering
-        // We expect the 3 closest points: (1,0), (1,1), (0,2)
-        let expected_closest_indices = vec![0, 6, 1]; // Based on our sample data ordering
-        let mut found_indices = Vec::new();
-
-        for (_batch_idx, row_idx) in &build_positions {
-            found_indices.push(*row_idx as usize);
-        }
-
-        // Sort to compare sets (order might vary due to implementation)
-        found_indices.sort();
-        let mut expected_sorted = expected_closest_indices;
-        expected_sorted.sort();
-
-        assert_eq!(found_indices, expected_sorted);
-    }
-
-    #[test]
-    fn test_knn_query_execution_with_different_k_values() {
-        // Create spatial index with more data points
-        let memory_pool = Arc::new(GreedyMemoryPool::new(1024 * 1024));
-        let options = SpatialJoinOptions {
-            execution_mode: ExecutionMode::PrepareBuild,
-            ..Default::default()
-        };
-        let metrics = SpatialJoinBuildMetrics::default();
-
-        let spatial_predicate = SpatialPredicate::Relation(RelationPredicate::new(
-            Arc::new(Column::new("geom", 0)),
-            Arc::new(Column::new("geom", 1)),
-            SpatialRelationType::Intersects,
-        ));
-
-        let mut builder = SpatialIndexBuilder::new(
-            spatial_predicate,
-            options,
-            JoinType::Inner,
-            4,
-            memory_pool,
-            metrics,
-        )
-        .unwrap();
-
-        let schema = Arc::new(arrow_schema::Schema::new(vec![Field::new(
-            "geom",
-            DataType::Binary,
-            true,
-        )]));
-        let batch = RecordBatch::new_empty(schema.clone());
-
-        // Create 10 points at regular intervals
-        let geom_batch = create_array(
-            &[
-                Some("POINT (1 0)"),  // 0: Distance 1
-                Some("POINT (2 0)"),  // 1: Distance 2
-                Some("POINT (3 0)"),  // 2: Distance 3
-                Some("POINT (4 0)"),  // 3: Distance 4
-                Some("POINT (5 0)"),  // 4: Distance 5
-                Some("POINT (6 0)"),  // 5: Distance 6
-                Some("POINT (7 0)"),  // 6: Distance 7
-                Some("POINT (8 0)"),  // 7: Distance 8
-                Some("POINT (9 0)"),  // 8: Distance 9
-                Some("POINT (10 0)"), // 9: Distance 10
-            ],
-            &WKB_GEOMETRY,
-        );
-
-        let indexed_batch = IndexedBatch {
-            batch,
-            geom_array: EvaluatedGeometryArray::try_new(geom_batch, &WKB_GEOMETRY).unwrap(),
-        };
-        builder.add_batch(indexed_batch);
-
-        let index = builder.finish(schema).unwrap();
-
-        // Query point at origin
-        let query_geom = create_array(&[Some("POINT (0 0)")], &WKB_GEOMETRY);
-        let query_array = EvaluatedGeometryArray::try_new(query_geom, &WKB_GEOMETRY).unwrap();
-        let query_wkb = &query_array.wkbs()[0].as_ref().unwrap();
-
-        // Test different k values
-        for k in [1, 3, 5, 7, 10] {
-            let mut build_positions = Vec::new();
-            let result = index
-                .query_knn(query_wkb, k, false, false, &mut build_positions)
-                .unwrap();
-
-            // Verify we got exactly k results (or all available if k > total)
-            let expected_results = std::cmp::min(k as usize, 10);
-            assert_eq!(build_positions.len(), expected_results);
-            assert_eq!(result.count, expected_results);
-
-            // Verify the results are the k closest points
-            let mut row_indices: Vec<usize> = build_positions
-                .iter()
-                .map(|(_, row_idx)| *row_idx as usize)
-                .collect();
-            row_indices.sort();
-
-            let expected_indices: Vec<usize> = (0..expected_results).collect();
-            assert_eq!(row_indices, expected_indices);
-        }
-    }
-
-    #[test]
-    fn test_knn_query_execution_with_spheroid_distance() {
-        // Create spatial index
-        let memory_pool = Arc::new(GreedyMemoryPool::new(1024 * 1024));
-        let options = SpatialJoinOptions {
-            execution_mode: ExecutionMode::PrepareBuild,
-            ..Default::default()
-        };
-        let metrics = SpatialJoinBuildMetrics::default();
-
-        let spatial_predicate = SpatialPredicate::Relation(RelationPredicate::new(
-            Arc::new(Column::new("geom", 0)),
-            Arc::new(Column::new("geom", 1)),
-            SpatialRelationType::Intersects,
-        ));
-
-        let mut builder = SpatialIndexBuilder::new(
-            spatial_predicate,
-            options,
-            JoinType::Inner,
-            4,
-            memory_pool,
-            metrics,
-        )
-        .unwrap();
-
-        let schema = Arc::new(arrow_schema::Schema::new(vec![Field::new(
-            "geom",
-            DataType::Binary,
-            true,
-        )]));
-        let batch = RecordBatch::new_empty(schema.clone());
-
-        // Create points with geographic coordinates (longitude, latitude)
-        let geom_batch = create_array(
-            &[
-                Some("POINT (-74.0 40.7)"), // NYC area
-                Some("POINT (-73.9 40.7)"), // Slightly east
-                Some("POINT (-74.1 40.7)"), // Slightly west
-                Some("POINT (-74.0 40.8)"), // Slightly north
-                Some("POINT (-74.0 40.6)"), // Slightly south
-            ],
-            &WKB_GEOMETRY,
-        );
-
-        let indexed_batch = IndexedBatch {
-            batch,
-            geom_array: EvaluatedGeometryArray::try_new(geom_batch, &WKB_GEOMETRY).unwrap(),
-        };
-        builder.add_batch(indexed_batch);
-
-        let index = builder.finish(schema).unwrap();
-
-        // Query point at NYC
-        let query_geom = create_array(&[Some("POINT (-74.0 40.7)")], &WKB_GEOMETRY);
-        let query_array = EvaluatedGeometryArray::try_new(query_geom, &WKB_GEOMETRY).unwrap();
-        let query_wkb = &query_array.wkbs()[0].as_ref().unwrap();
-
-        // Test with planar distance (spheroid distance is not supported)
-        let mut build_positions = Vec::new();
-        let result = index
-            .query_knn(
-                query_wkb,
-                3,     // k=3
-                false, // use_spheroid=false (only supported option)
-                false,
-                &mut build_positions,
-            )
-            .unwrap();
-
-        // Should find results with planar distance calculation
-        assert!(!build_positions.is_empty()); // At least the exact match
-        assert!(result.count >= 1);
-        assert!(result.candidate_count >= 1);
-
-        // Test that spheroid distance now works with Haversine metric
-        let mut build_positions_spheroid = Vec::new();
-        let result_spheroid = index.query_knn(
-            query_wkb,
-            3,    // k=3
-            true, // use_spheroid=true (now supported with Haversine)
-            false,
-            &mut build_positions_spheroid,
-        );
-
-        // Should succeed and return results
-        assert!(result_spheroid.is_ok());
-        let result_spheroid = result_spheroid.unwrap();
-        assert!(!build_positions_spheroid.is_empty());
-        assert!(result_spheroid.count >= 1);
-        assert!(result_spheroid.candidate_count >= 1);
-    }
-
-    #[test]
-    fn test_knn_query_execution_edge_cases() {
-        // Create spatial index
-        let memory_pool = Arc::new(GreedyMemoryPool::new(1024 * 1024));
-        let options = SpatialJoinOptions {
-            execution_mode: ExecutionMode::PrepareBuild,
-            ..Default::default()
-        };
-        let metrics = SpatialJoinBuildMetrics::default();
-
-        let spatial_predicate = SpatialPredicate::Relation(RelationPredicate::new(
-            Arc::new(Column::new("geom", 0)),
-            Arc::new(Column::new("geom", 1)),
-            SpatialRelationType::Intersects,
-        ));
-
-        let mut builder = SpatialIndexBuilder::new(
-            spatial_predicate,
-            options,
-            JoinType::Inner,
-            4,
-            memory_pool,
-            metrics,
-        )
-        .unwrap();
-
-        let schema = Arc::new(arrow_schema::Schema::new(vec![Field::new(
-            "geom",
-            DataType::Binary,
-            true,
-        )]));
-        let batch = RecordBatch::new_empty(schema.clone());
-
-        // Create sample data with some edge cases
-        let geom_batch = create_array(
-            &[
-                Some("POINT (1 1)"),
-                Some("POINT (2 2)"),
-                None, // NULL geometry
-                Some("POINT (3 3)"),
-            ],
-            &WKB_GEOMETRY,
-        );
-
-        let indexed_batch = IndexedBatch {
-            batch,
-            geom_array: EvaluatedGeometryArray::try_new(geom_batch, &WKB_GEOMETRY).unwrap(),
-        };
-        builder.add_batch(indexed_batch);
-
-        let index = builder.finish(schema).unwrap();
-
-        let query_geom = create_array(&[Some("POINT (0 0)")], &WKB_GEOMETRY);
-        let query_array = EvaluatedGeometryArray::try_new(query_geom, &WKB_GEOMETRY).unwrap();
-        let query_wkb = &query_array.wkbs()[0].as_ref().unwrap();
-
-        // Test k=0 (should return no results)
-        let mut build_positions = Vec::new();
-        let result = index
-            .query_knn(
-                query_wkb,
-                0, // k=0
-                false,
-                false,
-                &mut build_positions,
-            )
-            .unwrap();
-
-        assert_eq!(build_positions.len(), 0);
-        assert_eq!(result.count, 0);
-        assert_eq!(result.candidate_count, 0);
-
-        // Test k > available geometries
-        let mut build_positions = Vec::new();
-        let result = index
-            .query_knn(
-                query_wkb,
-                10, // k=10, but only 3 valid geometries available
-                false,
-                false,
-                &mut build_positions,
-            )
-            .unwrap();
-
-        // Should return all available valid geometries (excluding NULL)
-        assert_eq!(build_positions.len(), 3);
-        assert_eq!(result.count, 3);
-    }
-
-    #[test]
-    fn test_knn_query_execution_empty_index() {
-        // Create empty spatial index
-        let memory_pool = Arc::new(GreedyMemoryPool::new(1024 * 1024));
-        let options = SpatialJoinOptions {
-            execution_mode: ExecutionMode::PrepareBuild,
-            ..Default::default()
-        };
-        let metrics = SpatialJoinBuildMetrics::default();
-        let schema = Arc::new(arrow_schema::Schema::empty());
-
-        let spatial_predicate = SpatialPredicate::Relation(RelationPredicate::new(
-            Arc::new(Column::new("geom", 0)),
-            Arc::new(Column::new("geom", 1)),
-            SpatialRelationType::Intersects,
-        ));
-
-        let builder = SpatialIndexBuilder::new(
-            spatial_predicate,
-            options,
-            JoinType::Inner,
-            4,
-            memory_pool,
-            metrics,
-        )
-        .unwrap();
-
-        let index = builder.finish(schema).unwrap();
-
-        // Try to query empty index
-        let query_geom = create_array(&[Some("POINT (0 0)")], &WKB_GEOMETRY);
-        let query_array = EvaluatedGeometryArray::try_new(query_geom, &WKB_GEOMETRY).unwrap();
-        let query_wkb = &query_array.wkbs()[0].as_ref().unwrap();
-
-        let mut build_positions = Vec::new();
-        let result = index
-            .query_knn(query_wkb, 5, false, false, &mut build_positions)
-            .unwrap();
-
-        // Should return no results for empty index
-        assert_eq!(build_positions.len(), 0);
-        assert_eq!(result.count, 0);
-        assert_eq!(result.candidate_count, 0);
-    }
-
-    #[test]
-    fn test_knn_query_execution_with_tie_breakers() {
-        // Create a spatial index with sample geometry data
-        let memory_pool = Arc::new(GreedyMemoryPool::new(1024 * 1024));
-        let options = SpatialJoinOptions {
-            execution_mode: ExecutionMode::PrepareBuild,
-            ..Default::default()
-        };
-        let metrics = SpatialJoinBuildMetrics::default();
-
-        let spatial_predicate = SpatialPredicate::Relation(RelationPredicate::new(
-            Arc::new(Column::new("geom", 0)),
-            Arc::new(Column::new("geom", 1)),
-            SpatialRelationType::Intersects,
-        ));
-
-        let mut builder = SpatialIndexBuilder::new(
-            spatial_predicate,
-            options,
-            JoinType::Inner,
-            1, // probe_threads_count
-            memory_pool.clone(),
-            metrics,
-        )
-        .unwrap();
-
-        let schema = Arc::new(arrow_schema::Schema::new(vec![Field::new(
-            "geom",
-            DataType::Binary,
-            true,
-        )]));
-        let batch = RecordBatch::new_empty(schema.clone());
-
-        // Create points where we have more ties at the k-th distance
-        // Query point is at (0.0, 0.0)
-        // We'll create a scenario with k=2 where there are 3 points at the same distance
-        // This ensures the tie-breaker logic has work to do
-        let geom_batch = create_array(
-            &[
-                Some("POINT (1.0 0.0)"),  // Squared distance 1.0
-                Some("POINT (0.0 1.0)"),  // Squared distance 1.0 (tie!)
-                Some("POINT (-1.0 0.0)"), // Squared distance 1.0 (tie!)
-                Some("POINT (0.0 -1.0)"), // Squared distance 1.0 (tie!)
-                Some("POINT (2.0 0.0)"),  // Squared distance 4.0
-                Some("POINT (0.0 2.0)"),  // Squared distance 4.0
-            ],
-            &WKB_GEOMETRY,
-        );
-
-        let indexed_batch = IndexedBatch {
-            batch,
-            geom_array: EvaluatedGeometryArray::try_new(geom_batch, &WKB_GEOMETRY).unwrap(),
-        };
-        builder.add_batch(indexed_batch);
-
-        let index = builder.finish(schema).unwrap();
-
-        // Query point at the origin (0.0, 0.0)
-        let query_geom = create_array(&[Some("POINT (0.0 0.0)")], &WKB_GEOMETRY);
-        let query_array = EvaluatedGeometryArray::try_new(query_geom, &WKB_GEOMETRY).unwrap();
-        let query_wkb = &query_array.wkbs()[0].as_ref().unwrap();
-
-        // Test without tie-breakers: should return exactly k=2 results
-        let mut build_positions = Vec::new();
-        let result = index
-            .query_knn(
-                query_wkb,
-                2,     // k=2
-                false, // use_spheroid
-                false, // include_tie_breakers
-                &mut build_positions,
-            )
-            .unwrap();
-
-        // Should return exactly 2 results (the closest point + 1 of the tied points)
-        assert_eq!(result.count, 2);
-        assert_eq!(build_positions.len(), 2);
-
-        // Test with tie-breakers: should return k=2 plus all ties
-        let mut build_positions_with_ties = Vec::new();
-        let result_with_ties = index
-            .query_knn(
-                query_wkb,
-                2,     // k=2
-                false, // use_spheroid
-                true,  // include_tie_breakers
-                &mut build_positions_with_ties,
-            )
-            .unwrap();
-
-        // Should return more than 2 results because of ties
-        // We have 4 points at squared distance 1.0 (all tied for closest)
-        // With k=2 and tie-breakers:
-        // - Initial neighbors query returns 2 of the 4 tied points
-        // - Tie-breaker logic should find the other 2 tied points
-        // - Total should be 4 results (all points at distance 1.0)
-
-        // With 4 points all at the same distance and k=2:
-        // - Without tie-breakers: should return exactly 2
-        // - With tie-breakers: should return all 4 tied points
-        assert_eq!(
-            result.count, 2,
-            "Without tie-breakers should return exactly k=2"
-        );
-        assert_eq!(
-            result_with_ties.count, 4,
-            "With tie-breakers should return all 4 tied points"
-        );
-        assert_eq!(build_positions_with_ties.len(), 4);
-    }
-
-    #[test]
-    fn test_query_knn_with_geometry_distance() {
-        // Create a spatial index with sample geometry data
-        let memory_pool = Arc::new(GreedyMemoryPool::new(1024 * 1024));
-        let options = SpatialJoinOptions {
-            execution_mode: ExecutionMode::PrepareBuild,
-            ..Default::default()
-        };
-        let metrics = SpatialJoinBuildMetrics::default();
-
-        let spatial_predicate = SpatialPredicate::Relation(RelationPredicate::new(
-            Arc::new(Column::new("geom", 0)),
-            Arc::new(Column::new("geom", 1)),
-            SpatialRelationType::Intersects,
-        ));
-
-        let mut builder = SpatialIndexBuilder::new(
-            spatial_predicate,
-            options,
-            JoinType::Inner,
-            4,
-            memory_pool,
-            metrics,
-        )
-        .unwrap();
-
-        // Create sample geometry data - points at known locations
-        let schema = Arc::new(arrow_schema::Schema::new(vec![Field::new(
-            "geom",
-            DataType::Binary,
-            true,
-        )]));
-        let batch = RecordBatch::new_empty(schema.clone());
-
-        // Create geometries at different distances from the query point (0, 0)
-        let geom_batch = create_array(
-            &[
-                Some("POINT (1 0)"), // Distance: 1.0
-                Some("POINT (0 2)"), // Distance: 2.0
-                Some("POINT (3 0)"), // Distance: 3.0
-                Some("POINT (0 4)"), // Distance: 4.0
-                Some("POINT (5 0)"), // Distance: 5.0
-                Some("POINT (2 2)"), // Distance: ~2.83
-                Some("POINT (1 1)"), // Distance: ~1.41
-            ],
-            &WKB_GEOMETRY,
-        );
-
-        let indexed_batch = IndexedBatch {
-            batch,
-            geom_array: EvaluatedGeometryArray::try_new(geom_batch, &WKB_GEOMETRY).unwrap(),
-        };
-        builder.add_batch(indexed_batch);
-
-        let index = builder.finish(schema).unwrap();
-
-        // Create a query geometry at origin (0, 0)
-        let query_geom = create_array(&[Some("POINT (0 0)")], &WKB_GEOMETRY);
-        let query_array = EvaluatedGeometryArray::try_new(query_geom, &WKB_GEOMETRY).unwrap();
-        let query_wkb = &query_array.wkbs()[0].as_ref().unwrap();
-
-        // Test the geometry-based query_knn method with k=3
-        let mut build_positions = Vec::new();
-        let result = index
-            .query_knn(
-                query_wkb,
-                3,     // k=3
-                false, // use_spheroid=false
-                false, // include_tie_breakers=false
-                &mut build_positions,
-            )
-            .unwrap();
-
-        // Verify we got results (should be 3 or less)
-        assert!(!build_positions.is_empty());
-        assert!(build_positions.len() <= 3);
-        assert!(result.count > 0);
-        assert!(result.count <= 3);
-
-        println!("KNN Geometry test - found {} results", result.count);
-        println!("Result positions: {build_positions:?}");
-    }
-
-    #[test]
-    fn test_query_knn_with_mixed_geometries() {
-        // Create a spatial index with complex geometries where geometry-based
-        // distance should differ from centroid-based distance
-        let memory_pool = Arc::new(GreedyMemoryPool::new(1024 * 1024));
-        let options = SpatialJoinOptions {
-            execution_mode: ExecutionMode::PrepareBuild,
-            ..Default::default()
-        };
-        let metrics = SpatialJoinBuildMetrics::default();
-
-        let spatial_predicate = SpatialPredicate::Relation(RelationPredicate::new(
-            Arc::new(Column::new("geom", 0)),
-            Arc::new(Column::new("geom", 1)),
-            SpatialRelationType::Intersects,
-        ));
-
-        let mut builder = SpatialIndexBuilder::new(
-            spatial_predicate,
-            options,
-            JoinType::Inner,
-            4,
-            memory_pool,
-            metrics,
-        )
-        .unwrap();
-
-        // Create different geometry types
-        let schema = Arc::new(arrow_schema::Schema::new(vec![Field::new(
-            "geom",
-            DataType::Binary,
-            true,
-        )]));
-        let batch = RecordBatch::new_empty(schema.clone());
-
-        // Mix of points and linestrings
-        let geom_batch = create_array(
-            &[
-                Some("POINT (1 1)"),               // Simple point
-                Some("LINESTRING (2 0, 2 4)"),     // Vertical line - closest point should be (2, 1)
-                Some("LINESTRING (10 10, 10 20)"), // Far away line
-                Some("POINT (5 5)"),               // Far point
-            ],
-            &WKB_GEOMETRY,
-        );
-
-        let indexed_batch = IndexedBatch {
-            batch,
-            geom_array: EvaluatedGeometryArray::try_new(geom_batch, &WKB_GEOMETRY).unwrap(),
-        };
-        builder.add_batch(indexed_batch);
-
-        let index = builder.finish(schema).unwrap();
-
-        // Query point close to the linestring
-        let query_geom = create_array(&[Some("POINT (2.1 1.0)")], &WKB_GEOMETRY);
-        let query_array = EvaluatedGeometryArray::try_new(query_geom, &WKB_GEOMETRY).unwrap();
-        let query_wkb = &query_array.wkbs()[0].as_ref().unwrap();
-
-        // Test the geometry-based KNN method with mixed geometry types
-        let mut build_positions = Vec::new();
-
-        let result = index
-            .query_knn(
-                query_wkb,
-                2,     // k=2
-                false, // use_spheroid=false
-                false, // include_tie_breakers=false
-                &mut build_positions,
-            )
-            .unwrap();
-
-        // Should return results
-        assert!(!build_positions.is_empty());
-
-        println!("KNN with mixed geometries: {build_positions:?}");
-
-        // Should work with mixed geometry types
-        assert!(result.count > 0);
-    }
-
-    #[test]
-    fn test_query_knn_with_tie_breakers_geometry_distance() {
-        // Create a spatial index with geometries that have identical distances for tie-breaker testing
-        let memory_pool = Arc::new(GreedyMemoryPool::new(1024 * 1024));
-        let options = SpatialJoinOptions {
-            execution_mode: ExecutionMode::PrepareBuild,
-            ..Default::default()
-        };
-        let metrics = SpatialJoinBuildMetrics::default();
-
-        let spatial_predicate = SpatialPredicate::Relation(RelationPredicate::new(
-            Arc::new(Column::new("geom", 0)),
-            Arc::new(Column::new("geom", 1)),
-            SpatialRelationType::Intersects,
-        ));
-
-        let mut builder = SpatialIndexBuilder::new(
-            spatial_predicate,
-            options,
-            JoinType::Inner,
-            4,
-            memory_pool,
-            metrics,
-        )
-        .unwrap();
-
-        let schema = Arc::new(arrow_schema::Schema::new(vec![Field::new(
-            "geom",
-            DataType::Binary,
-            true,
-        )]));
-        let batch = RecordBatch::new_empty(schema.clone());
-
-        // Create points where we have multiple points at the same distance from the query point
-        // Query point will be at (0, 0), and we'll have 4 points all at distance sqrt(2) ≈ 1.414
-        let geom_batch = create_array(
-            &[
-                Some("POINT (1.0 1.0)"),   // Distance: sqrt(2)
-                Some("POINT (1.0 -1.0)"),  // Distance: sqrt(2) - tied with above
-                Some("POINT (-1.0 1.0)"),  // Distance: sqrt(2) - tied with above
-                Some("POINT (-1.0 -1.0)"), // Distance: sqrt(2) - tied with above
-                Some("POINT (2.0 0.0)"),   // Distance: 2.0 - farther away
-                Some("POINT (0.0 2.0)"),   // Distance: 2.0 - farther away
-            ],
-            &WKB_GEOMETRY,
-        );
-
-        let indexed_batch = IndexedBatch {
-            batch,
-            geom_array: EvaluatedGeometryArray::try_new(geom_batch, &WKB_GEOMETRY).unwrap(),
-        };
-        builder.add_batch(indexed_batch);
-
-        let index = builder.finish(schema).unwrap();
-
-        // Query point at the origin (0.0, 0.0)
-        let query_geom = create_array(&[Some("POINT (0.0 0.0)")], &WKB_GEOMETRY);
-        let query_array = EvaluatedGeometryArray::try_new(query_geom, &WKB_GEOMETRY).unwrap();
-        let query_wkb = &query_array.wkbs()[0].as_ref().unwrap();
-
-        // Test without tie-breakers: should return exactly k=2 results
-        let mut build_positions = Vec::new();
-        let result = index
-            .query_knn(
-                query_wkb,
-                2,     // k=2
-                false, // use_spheroid
-                false, // include_tie_breakers=false
-                &mut build_positions,
-            )
-            .unwrap();
-
-        // Should return exactly 2 results
-        assert_eq!(result.count, 2);
-        assert_eq!(build_positions.len(), 2);
-
-        // Test with tie-breakers: should return all tied points
-        let mut build_positions_with_ties = Vec::new();
-        let result_with_ties = index
-            .query_knn(
-                query_wkb,
-                2,     // k=2
-                false, // use_spheroid
-                true,  // include_tie_breakers=true
-                &mut build_positions_with_ties,
-            )
-            .unwrap();
-
-        // Should return more than 2 results because of ties (all 4 points at distance sqrt(2))
-        assert!(result_with_ties.count >= 2);
-    }
-
-    #[test]
-    fn test_knn_query_with_empty_geometry() {
-        // Create a spatial index with sample geometry data like other tests
-        let memory_pool = Arc::new(GreedyMemoryPool::new(1024 * 1024));
-        let options = SpatialJoinOptions {
-            execution_mode: ExecutionMode::PrepareBuild,
-            ..Default::default()
-        };
-        let metrics = SpatialJoinBuildMetrics::default();
-
-        let spatial_predicate = SpatialPredicate::Relation(RelationPredicate::new(
-            Arc::new(Column::new("geom", 0)),
-            Arc::new(Column::new("geom", 1)),
-            SpatialRelationType::Intersects,
-        ));
-
-        let mut builder = SpatialIndexBuilder::new(
-            spatial_predicate,
-            options,
-            JoinType::Inner,
-            1, // probe_threads_count
-            memory_pool.clone(),
-            metrics,
-        )
-        .unwrap();
-
-        // Create geometry batch using the same pattern as other tests
-        let schema = Arc::new(arrow_schema::Schema::new(vec![Field::new(
-            "geom",
-            DataType::Binary,
-            true,
-        )]));
-        let batch = RecordBatch::new_empty(schema.clone());
-
-        let geom_batch = create_array(
-            &[
-                Some("POINT (0 0)"),
-                Some("POINT (1 1)"),
-                Some("POINT (2 2)"),
-            ],
-            &WKB_GEOMETRY,
-        );
-        let indexed_batch = IndexedBatch {
-            batch,
-            geom_array: EvaluatedGeometryArray::try_new(geom_batch, &WKB_GEOMETRY).unwrap(),
-        };
-        builder.add_batch(indexed_batch);
-
-        let index = builder.finish(schema).unwrap();
-
-        // Create an empty point WKB
-        let mut empty_point_wkb = Vec::new();
-        write_wkb_empty_point(&mut empty_point_wkb, Dimensions::Xy).unwrap();
-
-        // Query with the empty point
-        let mut build_positions = Vec::new();
-        let result = index
-            .query_knn(
-                &wkb::reader::read_wkb(&empty_point_wkb).unwrap(),
-                2,     // k=2
-                false, // use_spheroid
-                false, // include_tie_breakers
-                &mut build_positions,
-            )
-            .unwrap();
-
-        // Should return empty results for empty geometry
-        assert_eq!(result.count, 0);
-        assert_eq!(result.candidate_count, 0);
-        assert!(build_positions.is_empty());
-    }
-=======
 /// The metrics for a spatial index query
 #[derive(Debug)]
 pub(crate) struct QueryResultMetrics {
     pub count: usize,
     pub candidate_count: usize,
->>>>>>> bfb94e96
 }