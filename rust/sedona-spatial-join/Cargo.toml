--- conflicted
+++ resolved
@@ -67,15 +67,12 @@
 geo-index = { workspace = true }
 geos = { workspace = true }
 float_next_after = { workspace = true }
-<<<<<<< HEAD
 log = "0.4"
+fastrand = { workspace = true }
 
 # GPU spatial join (optional)
 sedona-spatial-join-gpu = { path = "../sedona-spatial-join-gpu", optional = true }
 sedona-libgpuspatial = { path = "../../c/sedona-libgpuspatial", optional = true }
-=======
-fastrand = { workspace = true }
->>>>>>> ee771483
 
 [dev-dependencies]
 criterion = { workspace = true }
