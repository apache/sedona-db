--- conflicted
+++ resolved
@@ -79,10 +79,7 @@
         crate::st_haszm::st_hasm_udf,
         crate::st_haszm::st_hasz_udf,
         crate::st_isclosed::st_isclosed_udf,
-<<<<<<< HEAD
-=======
         crate::st_iscollection::st_iscollection_udf,
->>>>>>> 2138d34c
         crate::st_isempty::st_isempty_udf,
         crate::st_length::st_length_udf,
         crate::st_makeline::st_makeline_udf,
@@ -115,8 +112,6 @@
         crate::st_xyzm::st_x_udf,
         crate::st_xyzm::st_y_udf,
         crate::st_xyzm::st_z_udf,
-<<<<<<< HEAD
-=======
         crate::st_xyzm_minmax::st_xmin_udf,
         crate::st_xyzm_minmax::st_ymin_udf,
         crate::st_xyzm_minmax::st_xmax_udf,
@@ -125,7 +120,6 @@
         crate::st_xyzm_minmax::st_zmax_udf,
         crate::st_xyzm_minmax::st_mmin_udf,
         crate::st_xyzm_minmax::st_mmax_udf,
->>>>>>> 2138d34c
         crate::st_zmflag::st_zmflag_udf,
     );
 
