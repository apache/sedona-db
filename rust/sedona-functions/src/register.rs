// Licensed to the Apache Software Foundation (ASF) under one
// or more contributor license agreements.  See the NOTICE file
// distributed with this work for additional information
// regarding copyright ownership.  The ASF licenses this file
// to you under the Apache License, Version 2.0 (the
// "License"); you may not use this file except in compliance
// with the License.  You may obtain a copy of the License at
//
//   http://www.apache.org/licenses/LICENSE-2.0
//
// Unless required by applicable law or agreed to in writing,
// software distributed under the License is distributed on an
// "AS IS" BASIS, WITHOUT WARRANTIES OR CONDITIONS OF ANY
// KIND, either express or implied.  See the License for the
// specific language governing permissions and limitations
// under the License.
use sedona_expr::function_set::FunctionSet;

/// Export the set of functions defined in this crate
pub fn default_function_set() -> FunctionSet {
    let mut function_set = FunctionSet::new();

    macro_rules! register_scalar_udfs {
        ($function_set:expr, $($udf:expr),* $(,)?) => {
            $(
                $function_set.insert_scalar_udf($udf());
            )*
        };
    }

    macro_rules! register_aggregate_udfs {
        ($function_set:expr, $($udf:expr),* $(,)?) => {
            $(
                $function_set.insert_aggregate_udf($udf());
            )*
        };
    }

    register_scalar_udfs!(
        function_set,
        crate::barrier::barrier_udf,
        crate::distance::st_distance_sphere_udf,
        crate::distance::st_distance_spheroid_udf,
        crate::distance::st_distance_udf,
        crate::distance::st_frechet_distance_udf,
        crate::distance::st_hausdorff_distance_udf,
        crate::distance::st_max_distance_udf,
        crate::overlay::st_difference_udf,
        crate::overlay::st_intersection_udf,
        crate::overlay::st_sym_difference_udf,
        crate::overlay::st_union_udf,
        crate::predicates::st_contains_udf,
        crate::predicates::st_covered_by_udf,
        crate::predicates::st_covers_udf,
        crate::predicates::st_disjoint_udf,
        crate::predicates::st_equals_udf,
        crate::predicates::st_intersects_udf,
        crate::predicates::st_knn_udf,
        crate::predicates::st_touches_udf,
        crate::predicates::st_within_udf,
        crate::referencing::st_line_interpolate_point_udf,
        crate::referencing::st_line_locate_point_udf,
        crate::sd_format::sd_format_udf,
        crate::st_area::st_area_udf,
        crate::st_asbinary::st_asbinary_udf,
        crate::st_astext::st_astext_udf,
        crate::st_azimuth::st_azimuth_udf,
        crate::st_buffer::st_buffer_udf,
        crate::st_centroid::st_centroid_udf,
        crate::st_dimension::st_dimension_udf,
        crate::st_dwithin::st_dwithin_udf,
        crate::st_envelope::st_envelope_udf,
        crate::st_flipcoordinates::st_flipcoordinates_udf,
        crate::st_geometrytype::st_geometry_type_udf,
        crate::st_geomfromwkb::st_geogfromwkb_udf,
        crate::st_geomfromwkb::st_geomfromwkb_udf,
        crate::st_geomfromwkt::st_geogfromwkt_udf,
        crate::st_geomfromwkt::st_geomfromwkt_udf,
        crate::st_haszm::st_hasm_udf,
        crate::st_haszm::st_hasz_udf,
        crate::st_isempty::st_isempty_udf,
        crate::st_length::st_length_udf,
        crate::st_makeline::st_makeline_udf,
        crate::st_perimeter::st_perimeter_udf,
        crate::st_point::st_geogpoint_udf,
        crate::st_point::st_point_udf,
<<<<<<< HEAD
        crate::st_points::st_points_udf,
        crate::st_points::st_npoints_udf,
=======
        crate::st_pointn::st_pointn_udf,
>>>>>>> ffaa20d5
        crate::st_pointzm::st_pointz_udf,
        crate::st_pointzm::st_pointm_udf,
        crate::st_pointzm::st_pointzm_udf,
        crate::st_transform::st_transform_udf,
        crate::st_setsrid::st_set_crs_udf,
        crate::st_setsrid::st_set_srid_udf,
        crate::st_srid::st_crs_udf,
        crate::st_srid::st_srid_udf,
        crate::st_start_point::st_end_point_udf,
        crate::st_start_point::st_start_point_udf,
        crate::st_xyzm::st_m_udf,
        crate::st_xyzm::st_x_udf,
        crate::st_xyzm::st_y_udf,
        crate::st_xyzm::st_z_udf,
        crate::st_xyzm_minmax::st_xmin_udf,
        crate::st_xyzm_minmax::st_ymin_udf,
        crate::st_xyzm_minmax::st_xmax_udf,
        crate::st_xyzm_minmax::st_ymax_udf,
        crate::st_xyzm_minmax::st_zmin_udf,
        crate::st_xyzm_minmax::st_zmax_udf,
        crate::st_xyzm_minmax::st_mmin_udf,
        crate::st_xyzm_minmax::st_mmax_udf,
        crate::st_isclosed::st_isclosed_udf,
        crate::st_zmflag::st_zmflag_udf,
    );

    register_aggregate_udfs!(
        function_set,
        crate::st_analyze_aggr::st_analyze_aggr_udf,
        crate::st_collect::st_collect_udf,
        crate::st_envelope_aggr::st_envelope_aggr_udf,
        crate::st_intersection_aggr::st_intersection_aggr_udf,
        crate::st_union_aggr::st_union_aggr_udf,
    );

    function_set
}

/// Functions whose implementations are registered independently
///
/// These functions are included in the default function set; however,
/// it is useful to expose them individually for testing in crates that
/// implement them.
pub mod stubs {
    pub use crate::overlay::*;
    pub use crate::predicates::*;
    pub use crate::referencing::*;
    pub use crate::st_area::st_area_udf;
    pub use crate::st_azimuth::st_azimuth_udf;
    pub use crate::st_centroid::st_centroid_udf;
    pub use crate::st_length::st_length_udf;
    pub use crate::st_perimeter::st_perimeter_udf;
    pub use crate::st_setsrid::st_set_crs_with_engine_udf;
    pub use crate::st_setsrid::st_set_srid_with_engine_udf;
    pub use crate::st_transform::st_transform_udf;
}<|MERGE_RESOLUTION|>--- conflicted
+++ resolved
@@ -84,12 +84,9 @@
         crate::st_perimeter::st_perimeter_udf,
         crate::st_point::st_geogpoint_udf,
         crate::st_point::st_point_udf,
-<<<<<<< HEAD
+        crate::st_pointn::st_pointn_udf,
         crate::st_points::st_points_udf,
         crate::st_points::st_npoints_udf,
-=======
-        crate::st_pointn::st_pointn_udf,
->>>>>>> ffaa20d5
         crate::st_pointzm::st_pointz_udf,
         crate::st_pointzm::st_pointm_udf,
         crate::st_pointzm::st_pointzm_udf,
