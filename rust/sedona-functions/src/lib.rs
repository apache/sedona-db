--- conflicted
+++ resolved
@@ -46,11 +46,8 @@
 mod st_makeline;
 mod st_perimeter;
 mod st_point;
-<<<<<<< HEAD
+mod st_pointn;
 mod st_points;
-=======
-mod st_pointn;
->>>>>>> ffaa20d5
 mod st_pointzm;
 mod st_setsrid;
 mod st_srid;
